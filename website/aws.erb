<% wrap_layout :inner do %>
    <% content_for :sidebar do %>
        <div class="docs-sidebar hidden-print affix-top" role="complementary">
            <ul class="nav docs-sidenav">
                <li<%= sidebar_current("docs-home") %>>
                    <a href="/docs/providers/index.html">All Providers</a>
                </li>

                <li<%= sidebar_current("docs-aws-index") %>>
                    <a href="/docs/providers/aws/index.html">AWS Provider</a>
                </li>

                <li<%= sidebar_current("docs-aws-community-events") %>>
                <a href="#">Upcoming Community Events</a>
                    <ul class="nav nav-visible">

                        <li<%= sidebar_current("docs-aws-community-events-gardening-summer-2018") %>>
                            <a href="/docs/providers/aws/events/gardening-summer-2018.html">Community Gardening - Summer 2018</a>
                        </li>

                    </ul>
                </li>

                <li<%= sidebar_current("docs-aws-guide") %>>
                <a href="#">Guides</a>
                    <ul class="nav nav-visible">

                        <li<%= sidebar_current("docs-aws-guide-eks-getting-started") %>>
                            <a href="/docs/providers/aws/guides/eks-getting-started.html">AWS EKS Getting Started</a>
                        </li>

                        <li<%= sidebar_current("docs-aws-guide-serverless") %>>
                            <a href="/docs/providers/aws/guides/serverless-with-aws-lambda-and-api-gateway.html">AWS Lambda with API Gateway</a>
                        </li>

                    </ul>
                </li>

                <li<%= sidebar_current("docs-aws-datasource") %>>
                <a href="#">Data Sources</a>
                    <ul class="nav nav-visible">

                        <li<%= sidebar_current("docs-aws-datasource-acm-certificate") %>>
                            <a href="/docs/providers/aws/d/acm_certificate.html">aws_acm_certificate</a>
                        </li>
                        <li<%= sidebar_current("docs-aws-datasource-acmpca-certificate-authority") %>>
                            <a href="/docs/providers/aws/d/acmpca_certificate_authority.html">aws_acmpca_certificate_authority</a>
                        </li>
                        <li<%= sidebar_current("docs-aws-datasource-alb-x") %>>
                            <a href="/docs/providers/aws/d/lb.html">aws_alb</a>
                        </li>
                        <li<%= sidebar_current("docs-aws-datasource-alb-listener") %>>
                            <a href="/docs/providers/aws/d/lb_listener.html">aws_alb_listener</a>
                        </li>
                        <li<%= sidebar_current("docs-aws-datasource-alb-target-group") %>>
                            <a href="/docs/providers/aws/d/lb_target_group.html">aws_alb_target_group</a>
                        </li>
                        <li<%= sidebar_current("docs-aws-datasource-ami") %>>
                            <a href="/docs/providers/aws/d/ami.html">aws_ami</a>
                        </li>
                        <li<%= sidebar_current("docs-aws-datasource-ami-ids") %>>
                            <a href="/docs/providers/aws/d/ami_ids.html">aws_ami_ids</a>
                        </li>
                        <li<%= sidebar_current("docs-aws_api_gateway_rest_api") %>>
                            <a href="/docs/providers/aws/d/api_gateway_rest_api.html">aws_api_gateway_rest_api</a>
                        </li>
                        <li<%= sidebar_current("docs-aws-datasource-arn") %>>
                            <a href="/docs/providers/aws/d/arn.html">aws_arn</a>
                        </li>
                        <li<%= sidebar_current("docs-aws-datasource-autoscaling-groups") %>>
                            <a href="/docs/providers/aws/d/autoscaling_groups.html">aws_autoscaling_groups</a>
                        </li>
                        <li<%= sidebar_current("docs-aws-datasource-availability-zone") %>>
                            <a href="/docs/providers/aws/d/availability_zone.html">aws_availability_zone</a>
                        </li>
                        <li<%= sidebar_current("docs-aws-datasource-availability-zones") %>>
                            <a href="/docs/providers/aws/d/availability_zones.html">aws_availability_zones</a>
                        </li>
                        <li<%= sidebar_current("docs-aws-datasource-batch-compute-environment") %>>
                          <a href="/docs/providers/aws/d/batch_compute_environment.html">aws_batch_compute_environment</a>
                        </li>
                        <li<%= sidebar_current("docs-aws-datasource-batch-job-queue") %>>
                          <a href="/docs/providers/aws/d/batch_job_queue.html">aws_batch_job_queue</a>
                        </li>
                        <li<%= sidebar_current("docs-aws-datasource-billing-service-account") %>>
                            <a href="/docs/providers/aws/d/billing_service_account.html">aws_billing_service_account</a>
                        </li>
                        <li<%= sidebar_current("docs-aws-datasource-caller-identity") %>>
                          <a href="/docs/providers/aws/d/caller_identity.html">aws_caller_identity</a>
                        </li>
                        <li<%= sidebar_current("docs-aws-datasource-canonical-user-id") %>>
                            <a href="/docs/providers/aws/d/canonical_user_id.html">aws_canonical_user_id</a>
                        </li>
                        <li<%= sidebar_current("docs-aws-datasource-cloudformation-export") %>>
                            <a href="/docs/providers/aws/d/cloudformation_export.html">aws_cloudformation_export</a>
                        </li>
                        <li<%= sidebar_current("docs-aws-datasource-cloudformation-stack") %>>
                            <a href="/docs/providers/aws/d/cloudformation_stack.html">aws_cloudformation_stack</a>
                        </li>
                        <li<%= sidebar_current("docs-aws-datasource-cloudtrail-service-account") %>>
                            <a href="/docs/providers/aws/d/cloudtrail_service_account.html">aws_cloudtrail_service_account</a>
                        </li>
                        <li<%= sidebar_current("docs-aws-datasource-cloudwatch-log-group") %>>
                            <a href="/docs/providers/aws/d/cloudwatch_log_group.html">aws_cloudwatch_log_group</a>
                        </li>
                        <li<%= sidebar_current("docs-aws-datasource-codecommit-repository") %>>
                            <a href="/docs/providers/aws/d/codecommit_repository.html">aws_codecommit_repository</a>
                        </li>
                        <li<%= sidebar_current("docs-aws-datasource-cognito-user-pools") %>>
                            <a href="/docs/providers/aws/d/cognito_user_pools.html">aws_cognito_user_pools</a>
                        </li>
                        <li<%= sidebar_current("docs-aws-datasource-db-instance") %>>
                            <a href="/docs/providers/aws/d/db_instance.html">aws_db_instance</a>
                        </li>
                        <li<%= sidebar_current("docs-aws-datasource-db-snapshot") %>>
                          <a href="/docs/providers/aws/d/db_snapshot.html">aws_db_snapshot</a>
                        </li>
                        <li<%= sidebar_current("docs-aws-datasource-dynamodb-table") %>>
                          <a href="/docs/providers/aws/d/dynamodb_table.html">aws_dynamodb_table</a>
                        </li>
                        <li<%= sidebar_current("docs-aws-datasource-ebs-snapshot") %>>
                          <a href="/docs/providers/aws/d/ebs_snapshot.html">aws_ebs_snapshot</a>
                        </li>
                        <li<%= sidebar_current("docs-aws-datasource-ebs-snapshot-ids") %>>
                          <a href="/docs/providers/aws/d/ebs_snapshot_ids.html">aws_ebs_snapshot_ids</a>
                        </li>
                        <li<%= sidebar_current("docs-aws-datasource-ebs-volume") %>>
                          <a href="/docs/providers/aws/d/ebs_volume.html">aws_ebs_volume</a>
                        </li>
                        <li<%= sidebar_current("docs-aws-datasource-ecr-repository") %>>
                          <a href="/docs/providers/aws/d/ecr_repository.html">aws_ecr_repository</a>
                        </li>
                        <li<%= sidebar_current("docs-aws-datasource-ecs-cluster") %>>
                          <a href="/docs/providers/aws/d/ecs_cluster.html">aws_ecs_cluster</a>
                        </li>
                        <li<%= sidebar_current("docs-aws-datasource-ecs-container-definition") %>>
                            <a href="/docs/providers/aws/d/ecs_container_definition.html">aws_ecs_container_definition</a>
                        </li>
                        <li<%= sidebar_current("docs-aws-datasource-ecs-task-definition") %>>
                            <a href="/docs/providers/aws/d/ecs_task_definition.html">aws_ecs_task_definition</a>
                        </li>
                        <li<%= sidebar_current("docs-aws-datasource-ecs-service") %>>
                            <a href="/docs/providers/aws/d/ecs_service.html">aws_ecs_service</a>
                        </li>
                        <li<%= sidebar_current("docs-aws-datasource-efs-file-system") %>>
                            <a href="/docs/providers/aws/d/efs_file_system.html">aws_efs_file_system</a>
                        </li>
                        <li<%= sidebar_current("docs-aws-datasource-efs-mount-target") %>>
                            <a href="/docs/providers/aws/d/efs_mount_target.html">aws_efs_mount_target</a>
                        </li>
                        <li<%= sidebar_current("docs-aws-datasource-eip") %>>
                            <a href="/docs/providers/aws/d/eip.html">aws_eip</a>
                        </li>
                        <li<%= sidebar_current("docs-aws-datasource-eks-cluster") %>>
                            <a href="/docs/providers/aws/d/eks_cluster.html">aws_eks_cluster</a>
                        </li>
                        <li<%= sidebar_current("docs-aws-datasource-elastic-beanstalk-hosted-zone") %>>
                            <a href="/docs/providers/aws/d/elastic_beanstalk_hosted_zone.html">aws_elastic_beanstalk_hosted_zone</a>
                        </li>
                        <li<%= sidebar_current("docs-aws-datasource-elastic-beanstalk-solution-stack") %>>
                            <a href="/docs/providers/aws/d/elastic_beanstalk_solution_stack.html">aws_elastic_beanstalk_solution_stack</a>
                        </li>
                        <li<%= sidebar_current("docs-aws-datasource-elasticache-cluster") %>>
                            <a href="/docs/providers/aws/d/elasticache_cluster.html">aws_elasticache_cluster</a>
                        </li>
                        <li<%= sidebar_current("docs-aws-datasource-elasticache-replication-group") %>>
                            <a href="/docs/providers/aws/d/elasticache_replication_group.html">aws_elasticache_replication_group</a>
                        </li>
                        <li<%= sidebar_current("docs-aws-datasource-elb") %>>
                            <a href="/docs/providers/aws/d/elb.html">aws_elb</a>
                        </li>
                        <li<%= sidebar_current("docs-aws-datasource-elb-hosted-zone-id") %>>
                            <a href="/docs/providers/aws/d/elb_hosted_zone_id.html">aws_elb_hosted_zone_id</a>
                        </li>
                        <li<%= sidebar_current("docs-aws-datasource-elb-service-account") %>>
                            <a href="/docs/providers/aws/d/elb_service_account.html">aws_elb_service_account</a>
                        </li>
                        <li<%= sidebar_current("docs-aws-datasource-glue-script") %>>
                            <a href="/docs/providers/aws/d/glue_script.html">aws_glue_script</a>
                        </li>
                        <li<%= sidebar_current("docs-aws-datasource-iam-account-alias") %>>
                            <a href="/docs/providers/aws/d/iam_account_alias.html">aws_iam_account_alias</a>
                        </li>
                        <li<%= sidebar_current("docs-aws-datasource-iam-group") %>>
                            <a href="/docs/providers/aws/d/iam_group.html">aws_iam_group</a>
                        </li>
                        <li<%= sidebar_current("docs-aws-datasource-iam-instance-profile") %>>
                            <a href="/docs/providers/aws/d/iam_instance_profile.html">aws_iam_instance_profile</a>
                        </li>
                        <li<%= sidebar_current("docs-aws-datasource-iam-policy") %>>
                            <a href="/docs/providers/aws/d/iam_policy.html">aws_iam_policy</a>
                        </li>
                        <li<%= sidebar_current("docs-aws-datasource-iam-policy-document") %>>
                            <a href="/docs/providers/aws/d/iam_policy_document.html">aws_iam_policy_document</a>
                        </li>
                        <li<%= sidebar_current("docs-aws-datasource-iam-role") %>>
                            <a href="/docs/providers/aws/d/iam_role.html">aws_iam_role</a>
                        </li>
                        <li<%= sidebar_current("docs-aws-iam-server-certificate") %>>
                          <a href="/docs/providers/aws/d/iam_server_certificate.html">aws_iam_server_certificate</a>
                        </li>
                        <li<%= sidebar_current("docs-aws-datasource-iam-user") %>>
                            <a href="/docs/providers/aws/d/iam_user.html">aws_iam_user</a>
                        </li>
                        <li<%= sidebar_current("docs-aws-datasource-inspector-rules-packages") %>>
                          <a href="/docs/providers/aws/d/inspector_rules_packages.html">aws_inspector_rules_packages</a>
                        </li>
                        <li<%= sidebar_current("docs-aws-datasource-instance") %>>
                          <a href="/docs/providers/aws/d/instance.html">aws_instance</a>
                        </li>
                        <li<%= sidebar_current("docs-aws-datasource-instances") %>>
                          <a href="/docs/providers/aws/d/instances.html">aws_instances</a>
                        </li>
                        <li<%= sidebar_current("docs-aws-datasource-internet-gateway") %>>
                          <a href="/docs/providers/aws/d/internet_gateway.html">aws_internet_gateway</a>
                        </li>
                        <li<%= sidebar_current("docs-aws-datasource-iot-endpoint") %>>
                          <a href="/docs/providers/aws/d/iot_endpoint.html">aws_iot_endpoint</a>
                        </li>
                        <li<%= sidebar_current("docs-aws-datasource-ip_ranges") %>>
                            <a href="/docs/providers/aws/d/ip_ranges.html">aws_ip_ranges</a>
                        </li>
                        <li<%= sidebar_current("docs-aws-datasource-kinesis-stream") %>>
                            <a href="/docs/providers/aws/d/kinesis_stream.html">aws_kinesis_stream</a>
                        </li>
                        <li<%= sidebar_current("docs-aws-datasource-kms-alias") %>>
                            <a href="/docs/providers/aws/d/kms_alias.html">aws_kms_alias</a>
                        </li>
                        <li<%= sidebar_current("docs-aws-datasource-kms-key") %>>
                          <a href="/docs/providers/aws/d/kms_key.html">aws_kms_key</a>
                        </li>
                        <li<%= sidebar_current("docs-aws-datasource-kms-ciphertext") %>>
                            <a href="/docs/providers/aws/d/kms_ciphertext.html">aws_kms_ciphertext</a>
                        </li>
                        <li<%= sidebar_current("docs-aws-datasource-kms-secret") %>>
                            <a href="/docs/providers/aws/d/kms_secret.html">aws_kms_secret</a>
                        </li>
                        <li<%= sidebar_current("docs-aws-datasource-lambda-invocation") %>>
                            <a href="/docs/providers/aws/d/lambda_invocation.html">aws_lambda_invocation</a>
                        </li>
                        <li<%= sidebar_current("docs-aws-datasource-nat-gateway") %>>
                           <a href="/docs/providers/aws/d/nat_gateway.html">aws_nat_gateway</a>
                        </li>
                        <li<%= sidebar_current("docs-aws-datasource-network-interface") %>>
                            <a href="/docs/providers/aws/d/network_interface.html">aws_network_interface</a>
                        </li>
                        <li<%= sidebar_current("docs-aws-datasource-lambda-function") %>>
                            <a href="/docs/providers/aws/d/lambda_function.html">aws_lambda_function</a>
                        </li>
                        <li<%= sidebar_current("docs-aws-datasource-lb-x") %>>
                            <a href="/docs/providers/aws/d/lb.html">aws_lb</a>
                        </li>
                        <li<%= sidebar_current("docs-aws-datasource-lb-listener") %>>
                            <a href="/docs/providers/aws/d/lb_listener.html">aws_lb_listener</a>
                        </li>
                        <li<%= sidebar_current("docs-aws-datasource-lb-target-group") %>>
                            <a href="/docs/providers/aws/d/lb_target_group.html">aws_lb_target_group</a>
                        </li>
                        <li<%= sidebar_current("docs-aws-datasource-mq-broker") %>>
                            <a href="/docs/providers/aws/d/mq_broker.html">aws_mq_broker</a>
                        </li>
                        <li<%= sidebar_current("docs-aws-datasource-partition") %>>
                            <a href="/docs/providers/aws/d/partition.html">aws_partition</a>
                        </li>
                        <li<%= sidebar_current("docs-aws-datasource-prefix-list") %>>
                            <a href="/docs/providers/aws/d/prefix_list.html">aws_prefix_list</a>
                        </li>
                        <li<%= sidebar_current("docs-aws-datasource-rds-cluster") %>>
                            <a href="/docs/providers/aws/d/rds_cluster.html">aws_rds_cluster</a>
                        </li>
                        <li<%= sidebar_current("docs-aws-datasource-redshift-cluster") %>>
                            <a href="/docs/providers/aws/d/redshift_cluster.html">aws_redshift_cluster</a>
                        </li>
                        <li<%= sidebar_current("docs-aws-datasource-redshift-service-account") %>>
                            <a href="/docs/providers/aws/d/redshift_service_account.html">aws_redshift_service_account</a>
                        </li>
                        <li<%= sidebar_current("docs-aws-datasource-region") %>>
                            <a href="/docs/providers/aws/d/region.html">aws_region</a>
                        </li>
                        <li<%= sidebar_current("docs-aws-datasource-route53-zone") %>>
                          <a href="/docs/providers/aws/d/route53_zone.html">aws_route53_zone</a>
                        </li>
                        <li<%= sidebar_current("docs-aws-datasource-route-table") %>>
                          <a href="/docs/providers/aws/d/route_table.html">aws_route_table</a>
                        </li>
                        <li<%= sidebar_current("docs-aws-datasource-route") %>>
                          <a href="/docs/providers/aws/d/route.html">aws_route</a>
                        </li>
                        <li<%= sidebar_current("docs-aws-datasource-s3-bucket") %>>
                            <a href="/docs/providers/aws/d/s3_bucket.html">aws_s3_bucket</a>
                        </li>
                        <li<%= sidebar_current("docs-aws-datasource-s3-bucket-object") %>>
                            <a href="/docs/providers/aws/d/s3_bucket_object.html">aws_s3_bucket_object</a>
                        </li>
                        <li<%= sidebar_current("docs-aws-datasource-secretsmanager-secret") %>>
                         <a href="/docs/providers/aws/d/secretsmanager_secret.html">aws_secretsmanager_secret</a>
                        </li>
                        <li<%= sidebar_current("docs-aws-datasource-secretsmanager-secret-version") %>>
                         <a href="/docs/providers/aws/d/secretsmanager_secret_version.html">aws_secretsmanager_secret_version</a>
                        </li>
                        <li<%= sidebar_current("docs-aws-datasource-security-group") %>>
                         <a href="/docs/providers/aws/d/security_group.html">aws_security_group</a>
                        </li>
                        <li<%= sidebar_current("docs-aws-datasource-sqs-queue") %>>
                         <a href="/docs/providers/aws/d/sqs_queue.html">aws_sqs_queue</a>
                        </li>
                        <li<%= sidebar_current("docs-aws-datasource-sns-topic") %>>
                         <a href="/docs/providers/aws/d/sns_topic.html">aws_sns_topic</a>
                        </li>
                        <li<%= sidebar_current("docs-aws-datasource-ssm-parameter") %>>
                         <a href="/docs/providers/aws/d/ssm_parameter.html">aws_ssm_parameter</a>
                        </li>
                        <li<%= sidebar_current("docs-aws-datasource-subnet-x") %>>
                            <a href="/docs/providers/aws/d/subnet.html">aws_subnet</a>
                        </li>
                        <li<%= sidebar_current("docs-aws-datasource-subnet-ids") %>>
                            <a href="/docs/providers/aws/d/subnet_ids.html">aws_subnet_ids</a>
                        </li>
                        <li<%= sidebar_current("docs-aws-datasource-vpcs") %>>
                            <a href="/docs/providers/aws/d/vpcs.html">aws_vpcs</a>
                        </li>
                        <li<%= sidebar_current("docs-aws-datasource-vpc-x") %>>
                            <a href="/docs/providers/aws/d/vpc.html">aws_vpc</a>
                        </li>
                        <li<%= sidebar_current("docs-aws-datasource-vpc-dhcp-options") %>>
                            <a href="/docs/providers/aws/d/vpc_dhcp_options.html">aws_vpc_dhcp_options</a>
                        </li>
                        <li<%= sidebar_current("docs-aws-datasource-vpc-endpoint-x") %>>
                            <a href="/docs/providers/aws/d/vpc_endpoint.html">aws_vpc_endpoint</a>
                        </li>
                        <li<%= sidebar_current("docs-aws-datasource-vpc-endpoint-service") %>>
                            <a href="/docs/providers/aws/d/vpc_endpoint_service.html">aws_vpc_endpoint_service</a>
                        </li>
                        <li<%= sidebar_current("docs-aws-datasource-vpc-peering-connection") %>>
                            <a href="/docs/providers/aws/d/vpc_peering_connection.html">aws_vpc_peering_connection</a>
                        </li>
                        <li<%= sidebar_current("docs-aws-datasource-vpn-gateway") %>>
                            <a href="/docs/providers/aws/d/vpn_gateway.html">aws_vpn_gateway</a>
                        </li>
                    </ul>
                </li>

                <li<%= sidebar_current("docs-aws-resource-acm") %>>
                  <a href="#">ACM Resources</a>
                  <ul class="nav nav-visible">
                    <li<%= sidebar_current("docs-aws-resource-acm-certificate") %>>
                      <a href="/docs/providers/aws/r/acm_certificate.html">aws_acm_certificate</a>
                    </li>
                    <li<%= sidebar_current("docs-aws-resource-acm-certificate-validation") %>>
                      <a href="/docs/providers/aws/r/acm_certificate_validation.html">aws_acm_certificate_validation</a>
                    </li>
                  </ul>
                </li>

                <li<%= sidebar_current("docs-aws-resource-acmpca") %>>
                  <a href="#">ACM PCA Resources</a>
                  <ul class="nav nav-visible">
                    <li<%= sidebar_current("docs-aws-resource-acmpca-certificate-authority") %>>
                      <a href="/docs/providers/aws/r/acmpca_certificate_authority.html">aws_acmpca_certificate_authority</a>
                    </li>
                  </ul>
                </li>

                <li<%= sidebar_current("docs-aws-resource-api-gateway") %>>
                    <a href="#">API Gateway Resources</a>
                    <ul class="nav nav-visible">
                        <li<%= sidebar_current("docs-aws-resource-api-gateway-account") %>>
                            <a href="/docs/providers/aws/r/api_gateway_account.html">aws_api_gateway_account</a>
                        </li>
                        <li<%= sidebar_current("docs-aws-resource-api-gateway-api-key") %>>
                            <a href="/docs/providers/aws/r/api_gateway_api_key.html">aws_api_gateway_api_key</a>
                        </li>
                        <li<%= sidebar_current("docs-aws-resource-api-gateway-authorizer") %>>
                            <a href="/docs/providers/aws/r/api_gateway_authorizer.html">aws_api_gateway_authorizer</a>
                        </li>
                        <li<%= sidebar_current("docs-aws-resource-api-gateway-base-path-mapping") %>>
                            <a href="/docs/providers/aws/r/api_gateway_base_path_mapping.html">aws_api_gateway_base_path_mapping</a>
                        </li>
                        <li<%= sidebar_current("docs-aws-resource-api-gateway-client-certificate") %>>
                            <a href="/docs/providers/aws/r/api_gateway_client_certificate.html">aws_api_gateway_client_certificate</a>
                        </li>
                        <li<%= sidebar_current("docs-aws-resource-api-gateway-deployment") %>>
                            <a href="/docs/providers/aws/r/api_gateway_deployment.html">aws_api_gateway_deployment</a>
                        </li>
                        <li<%= sidebar_current("docs-aws-resource-api-gateway-documentation-part") %>>
                            <a href="/docs/providers/aws/r/api_gateway_documentation_part.html">aws_api_gateway_documentation_part</a>
                        </li>
                        <li<%= sidebar_current("docs-aws-resource-api-gateway-documentation-version") %>>
                            <a href="/docs/providers/aws/r/api_gateway_documentation_version.html">aws_api_gateway_documentation_version</a>
                        </li>
                        <li<%= sidebar_current("docs-aws-resource-api-gateway-domain-name") %>>
                            <a href="/docs/providers/aws/r/api_gateway_domain_name.html">aws_api_gateway_domain_name</a>
                        </li>
                        <li<%= sidebar_current("docs-aws-resource-api-gateway-gateway-response") %>>
                            <a href="/docs/providers/aws/r/api_gateway_gateway_response.html">aws_api_gateway_gateway_response</a>
                        </li>
                        <li<%= sidebar_current("docs-aws-resource-api-gateway-integration") %>>
                            <a href="/docs/providers/aws/r/api_gateway_integration.html">aws_api_gateway_integration</a>
                        </li>
                        <li<%= sidebar_current("docs-aws-resource-api-gateway-integration-response") %>>
                            <a href="/docs/providers/aws/r/api_gateway_integration_response.html">aws_api_gateway_integration_response</a>
                        </li>
                        <li<%= sidebar_current("docs-aws-resource-api-gateway-method") %>>
                            <a href="/docs/providers/aws/r/api_gateway_method.html">aws_api_gateway_method</a>
                        </li>
                        <li<%= sidebar_current("docs-aws-resource-api-gateway-method-response") %>>
                            <a href="/docs/providers/aws/r/api_gateway_method_response.html">aws_api_gateway_method_response</a>
                        </li>
                        <li<%= sidebar_current("docs-aws-resource-api-gateway-method-settings") %>>
                            <a href="/docs/providers/aws/r/api_gateway_method_settings.html">aws_api_gateway_method_settings</a>
                        </li>
                        <li<%= sidebar_current("docs-aws-resource-api-gateway-model") %>>
                            <a href="/docs/providers/aws/r/api_gateway_model.html">aws_api_gateway_model</a>
                        </li>
                        <li<%= sidebar_current("docs-aws-resource-api-gateway-resource") %>>
                            <a href="/docs/providers/aws/r/api_gateway_resource.html">aws_api_gateway_resource</a>
                        </li>
                        <li<%= sidebar_current("docs-aws-resource-api-gateway-rest-api") %>>
                            <a href="/docs/providers/aws/r/api_gateway_rest_api.html">aws_api_gateway_rest_api</a>
                        </li>
                        <li<%= sidebar_current("docs-aws-resource-api-gateway-stage") %>>
                            <a href="/docs/providers/aws/r/api_gateway_stage.html">aws_api_gateway_stage</a>
                        </li>
                        <li<%= sidebar_current("docs-aws-resource-api-gateway-usage-plan") %>>
                            <a href="/docs/providers/aws/r/api_gateway_usage_plan.html">aws_api_gateway_usage_plan</a>
                        </li>
                        <li<%= sidebar_current("docs-aws-resource-api-gateway-usage-plan-key") %>>
                            <a href="/docs/providers/aws/r/api_gateway_usage_plan_key.html">aws_api_gateway_usage_plan_key</a>
                        </li>
                        <li<%= sidebar_current("docs-aws-resource-api-gateway-vpc-link") %>>
                            <a href="/docs/providers/aws/r/api_gateway_vpc_link.html">aws_api_gateway_vpc_link</a>
                        </li>
                    </ul>
                </li>

                <li<%= sidebar_current("docs-aws-resource-appautoscaling") %>>
                    <a href="#">App Autoscaling Resources</a>
                    <ul class="nav nav-visible">
                      <li<%= sidebar_current("docs-aws-resource-appautoscaling-policy") %>>
                        <a href="/docs/providers/aws/r/appautoscaling_policy.html">aws_appautoscaling_policy</a>
                      </li>
                      <li<%= sidebar_current("docs-aws-resource-appautoscaling-scheduled-action") %>>
                        <a href="/docs/providers/aws/r/appautoscaling_scheduled_action.html">aws_appautoscaling_scheduled_action</a>
                      </li>
                      <li<%= sidebar_current("docs-aws-resource-appautoscaling-target") %>>
                        <a href="/docs/providers/aws/r/appautoscaling_target.html">aws_appautoscaling_target</a>
                      </li>
                    </ul>
                </li>

                <li<%= sidebar_current("docs-aws-resource-appsync") %>>
                    <a href="#">AppSync Resources</a>
                    <ul class="nav nav-visible">
                        <li<%= sidebar_current("docs-aws-resource-appsync-datasource") %>>
                            <a href="/docs/providers/aws/r/appsync_datasource.html">aws_appsync_datasource</a>
                        </li>
                        <li<%= sidebar_current("docs-aws-resource-appsync-graphql-api") %>>
                            <a href="/docs/providers/aws/r/appsync_graphql_api.html">aws_appsync_graphql_api</a>
                        </li>
                    </ul>
                </li>

                <li<%= sidebar_current("docs-aws-resource-athena") %>>
                    <a href="#">Athena Resources</a>
                    <ul class="nav nav-visible">
                        <li<%= sidebar_current("docs-aws-resource-athena-database") %>>
                            <a href="/docs/providers/aws/r/athena_database.html">aws_athena_database</a>
                        </li>
                        <li<%= sidebar_current("docs-aws-resource-athena-named-query") %>>
                          <a href="/docs/providers/aws/r/athena_named_query.html">aws_athena_named_query</a>
                        </li>
                    </ul>
                </li>

                <li<%= sidebar_current("docs-aws-resource-batch") %>>
                    <a href="#">Batch Resources</a>
                    <ul class="nav nav-visible">
                        <li<%= sidebar_current("docs-aws-resource-batch-compute-environment") %>>
                            <a href="/docs/providers/aws/r/batch_compute_environment.html">aws_batch_compute_environment</a>
                        </li>
                        <li<%= sidebar_current("docs-aws-resource-batch-job-definition") %>>
                            <a href="/docs/providers/aws/r/batch_job_definition.html">aws_batch_job_definition</a>
                        </li>
                        <li<%= sidebar_current("docs-aws-resource-batch-job-queue") %>>
                            <a href="/docs/providers/aws/r/batch_job_queue.html">aws_batch_job_queue</a>
                        </li>
                    </ul>
                </li>

                <li<%= sidebar_current("docs-aws-resource-cloud9") %>>
                    <a href="#">Cloud9 Resources</a>
                    <ul class="nav nav-visible">
                        <li<%= sidebar_current("docs-aws-resource-cloud9-environment-ec2") %>>
                            <a href="/docs/providers/aws/r/cloud9_environment_ec2.html">aws_cloud9_environment_ec2</a>
                        </li>
                    </ul>
                </li>

                <li<%= sidebar_current("docs-aws-resource-budgets-budget") %>>
                    <a href="#">Budget Resources</a>
                    <ul class="nav nav-visible">
                        <li<%= sidebar_current("docs-aws-resource-budgets-budget") %>>
                            <a href="/docs/providers/aws/r/budgets_budget.html">aws_budgets_budget</a>
                        </li>
                    </ul>
                </li>

                <li<%= sidebar_current("docs-aws-resource-cloudformation") %>>
                    <a href="#">CloudFormation Resources</a>
                    <ul class="nav nav-visible">
                        <li<%= sidebar_current("docs-aws-resource-cloudformation-stack") %>>
                            <a href="/docs/providers/aws/r/cloudformation_stack.html">aws_cloudformation_stack</a>
                        </li>
                    </ul>
                </li>

                <li<%= sidebar_current("docs-aws-resource-cloudfront") %>>
                    <a href="#">CloudFront Resources</a>
                    <ul class="nav nav-visible">
                        <li<%= sidebar_current("docs-aws-resource-cloudfront-distribution") %>>
                            <a href="/docs/providers/aws/r/cloudfront_distribution.html">aws_cloudfront_distribution</a>
                        </li>
                        <li<%= sidebar_current("docs-aws-resource-cloudfront-origin-access-identity") %>>
                            <a href="/docs/providers/aws/r/cloudfront_origin_access_identity.html">aws_cloudfront_origin_access_identity</a>
                        </li>
                    </ul>
                </li>

                <li<%= sidebar_current("docs-aws-resource-cloudtrail") %>>
                    <a href="#">CloudTrail Resources</a>
                    <ul class="nav nav-visible">
                        <li<%= sidebar_current("docs-aws-resource-cloudtrail") %>>
                            <a href="/docs/providers/aws/r/cloudtrail.html">aws_cloudtrail</a>
                        </li>
                    </ul>
                </li>

                <li<%= sidebar_current("docs-aws-resource-cloudwatch") %>>
                    <a href="#">CloudWatch Resources</a>
                    <ul class="nav nav-visible">
                        <li<%= sidebar_current("docs-aws-resource-cloudwatch-dashboard") %>>
                            <a href="/docs/providers/aws/r/cloudwatch_dashboard.html">aws_cloudwatch_dashboard</a>
                        </li>

                        <li<%= sidebar_current("docs-aws-resource-cloudwatch-event-permission") %>>
                            <a href="/docs/providers/aws/r/cloudwatch_event_permission.html">aws_cloudwatch_event_permission</a>
                        </li>

                        <li<%= sidebar_current("docs-aws-resource-cloudwatch-event-rule") %>>
                            <a href="/docs/providers/aws/r/cloudwatch_event_rule.html">aws_cloudwatch_event_rule</a>
                        </li>

                        <li<%= sidebar_current("docs-aws-resource-cloudwatch-event-target") %>>
                            <a href="/docs/providers/aws/r/cloudwatch_event_target.html">aws_cloudwatch_event_target</a>
                        </li>

                        <li<%= sidebar_current("docs-aws-resource-cloudwatch-log-destination") %>>
                            <a href="/docs/providers/aws/r/cloudwatch_log_destination.html">aws_cloudwatch_log_destination</a>
                        </li>

                        <li<%= sidebar_current("docs-aws-resource-cloudwatch-log-destination-policy") %>>
                            <a href="/docs/providers/aws/r/cloudwatch_log_destination_policy.html">aws_cloudwatch_log_destination_policy</a>
                        </li>

                        <li<%= sidebar_current("docs-aws-resource-cloudwatch-log-group") %>>
                            <a href="/docs/providers/aws/r/cloudwatch_log_group.html">aws_cloudwatch_log_group</a>
                        </li>

                        <li<%= sidebar_current("docs-aws-resource-cloudwatch-log-metric-filter") %>>
                            <a href="/docs/providers/aws/r/cloudwatch_log_metric_filter.html">aws_cloudwatch_log_metric_filter</a>
                        </li>

                        <li<%= sidebar_current("docs-aws-resource-cloudwatch-log-resource-policy") %>>
                            <a href="/docs/providers/aws/r/cloudwatch_log_resource_policy.html">aws_cloudwatch_log_resource_policy</a>
                        </li>

                        <li<%= sidebar_current("docs-aws-resource-cloudwatch-log-stream") %>>
                            <a href="/docs/providers/aws/r/cloudwatch_log_stream.html">aws_cloudwatch_log_stream</a>
                        </li>

                        <li<%= sidebar_current("docs-aws-resource-cloudwatch-log-subscription-filter") %>>
                            <a href="/docs/providers/aws/r/cloudwatch_log_subscription_filter.html">aws_cloudwatch_log_subscription_filter</a>
                        </li>

                        <li<%= sidebar_current("docs-aws-resource-cloudwatch-metric-alarm") %>>
                            <a href="/docs/providers/aws/r/cloudwatch_metric_alarm.html">aws_cloudwatch_metric_alarm</a>
                        </li>

                    </ul>
                </li>


                <li<%= sidebar_current("docs-aws-resource-codebuild") %>>
                    <a href="#">CodeBuild Resources</a>
                    <ul class="nav nav-visible">

                        <li<%= sidebar_current("docs-aws-resource-codebuild-project") %>>
                            <a href="/docs/providers/aws/r/codebuild_project.html">aws_codebuild_project</a>
                        </li>

                        <li<%= sidebar_current("docs-aws-resource-codebuild-webhook") %>>
                            <a href="/docs/providers/aws/r/codebuild_webhook.html">aws_codebuild_webhook</a>
                        </li>

                    </ul>
                </li>


                <li<%= sidebar_current("docs-aws-resource-codecommit") %>>
                    <a href="#">CodeCommit Resources</a>
                    <ul class="nav nav-visible">

                        <li<%= sidebar_current("docs-aws-resource-codecommit-repository") %>>
                            <a href="/docs/providers/aws/r/codecommit_repository.html">aws_codecommit_repository</a>
                        </li>

                        <li<%= sidebar_current("docs-aws-resource-codecommit-trigger") %>>
                            <a href="/docs/providers/aws/r/codecommit_trigger.html">aws_codecommit_trigger</a>
                        </li>
                    </ul>
                </li>

                <li<%= sidebar_current("docs-aws-resource-codedeploy") %>>
                    <a href="#">CodeDeploy Resources</a>
                    <ul class="nav nav-visible">

                        <li<%= sidebar_current("docs-aws-resource-codedeploy-app") %>>
                            <a href="/docs/providers/aws/r/codedeploy_app.html">aws_codedeploy_app</a>
                        </li>

                        <li<%= sidebar_current("docs-aws-resource-codedeploy-deployment-config") %>>
                            <a href="/docs/providers/aws/r/codedeploy_deployment_config.html">aws_codedeploy_deployment_config</a>
                        </li>

                        <li<%= sidebar_current("docs-aws-resource-codedeploy-deployment-group") %>>
                            <a href="/docs/providers/aws/r/codedeploy_deployment_group.html">aws_codedeploy_deployment_group</a>
                        </li>

                    </ul>
                </li>

                <li<%= sidebar_current("docs-aws-resource-codepipeline") %>>
                    <a href="#">CodePipeline Resources</a>
                    <ul class="nav nav-visible">

                        <li<%= sidebar_current("docs-aws-resource-codepipeline") %>>
                            <a href="/docs/providers/aws/r/codepipeline.html">aws_codepipeline</a>
                        </li>

                    </ul>
                </li>

                <li<%= sidebar_current("docs-aws-resource-cognito") %>>
                    <a href="#">Cognito Resources</a>
                    <ul class="nav nav-visible">
                        <li<%= sidebar_current("docs-aws-resource-cognito-identity-pool") %>>
                            <a href="/docs/providers/aws/r/cognito_identity_pool.html">aws_cognito_identity_pool</a>
                        </li>
                        <li<%= sidebar_current("docs-aws-resource-cognito-identity-pool-roles-attachment") %>>
                            <a href="/docs/providers/aws/r/cognito_identity_pool_roles_attachment.html">aws_cognito_identity_pool_roles_attachment</a>
                        </li>
                        <li<%= sidebar_current("docs-aws-resource-cognito-identity-provider") %>>
                            <a href="/docs/providers/aws/r/cognito_identity_provider.html">aws_cognito_identity_provider</a>
                        </li>
                        <li<%= sidebar_current("docs-aws-resource-cognito-resource-server") %>>
                            <a href="/docs/providers/aws/r/cognito_resource_server.html">aws_cognito_resource_server</a>
                        </li>
                        <li<%= sidebar_current("docs-aws-resource-cognito-user-group") %>>
                            <a href="/docs/providers/aws/r/cognito_user_group.html">aws_cognito_user_group</a>
                        </li>
                        <li<%= sidebar_current("docs-aws-resource-cognito-user-pool") %>>
                            <a href="/docs/providers/aws/r/cognito_user_pool.html">aws_cognito_user_pool</a>
                        </li>
                        <li<%= sidebar_current("docs-aws-resource-cognito-user-pool-client") %>>
                            <a href="/docs/providers/aws/r/cognito_user_pool_client.html">aws_cognito_user_pool_client</a>
                        </li>
                        <li<%= sidebar_current("docs-aws-resource-cognito-user-pool-domain") %>>
                            <a href="/docs/providers/aws/r/cognito_user_pool_domain.html">aws_cognito_user_pool_domain</a>
                        </li>
                    </ul>
                </li>

                <li<%= sidebar_current("docs-aws-resource-config") %>>
                    <a href="#">Config Resources</a>
                    <ul class="nav nav-visible">
                        <li<%= sidebar_current("docs-aws-resource-config-aggregate-authorization") %>>
                            <a href="/docs/providers/aws/r/config_aggregate_authorization.html">aws_config_aggregate_authorization</a>
                        </li>

                        <li<%= sidebar_current("docs-aws-resource-config-configuration-aggregator") %>>
                            <a href="/docs/providers/aws/r/config_configuration_aggregator.html">aws_config_configuration_aggregator</a>
                        </li>

                        <li<%= sidebar_current("docs-aws-resource-config-config-rule") %>>
                            <a href="/docs/providers/aws/r/config_config_rule.html">aws_config_config_rule</a>
                        </li>

                        <li<%= sidebar_current("docs-aws-resource-config-configuration-recorder") %>>
                            <a href="/docs/providers/aws/r/config_configuration_recorder.html">aws_config_configuration_recorder</a>
                        </li>

                        <li<%= sidebar_current("docs-aws-resource-config-configuration-recorder-status") %>>
                            <a href="/docs/providers/aws/r/config_configuration_recorder_status.html">aws_config_configuration_recorder_status</a>
                        </li>

                        <li<%= sidebar_current("docs-aws-resource-config-delivery-channel") %>>
                            <a href="/docs/providers/aws/r/config_delivery_channel.html">aws_config_delivery_channel</a>
                        </li>

                    </ul>
                </li>

                <li<%= sidebar_current("docs-aws-resource-dms") %>>
                    <a href="#">Database Migration Service</a>
                    <ul class="nav nav-visible">

                        <li<%= sidebar_current("docs-aws-resource-dms-certificate") %>>
                            <a href="/docs/providers/aws/r/dms_certificate.html">aws_dms_certificate</a>
                        </li>

                        <li<%= sidebar_current("docs-aws-resource-dms-endpoint") %>>
                            <a href="/docs/providers/aws/r/dms_endpoint.html">aws_dms_endpoint</a>
                        </li>

                        <li<%= sidebar_current("docs-aws-resource-dms-replication-instance") %>>
                            <a href="/docs/providers/aws/r/dms_replication_instance.html">aws_dms_replication_instance</a>
                        </li>

                        <li<%= sidebar_current("docs-aws-resource-dms-replication-subnet-group") %>>
                            <a href="/docs/providers/aws/r/dms_replication_subnet_group.html">aws_dms_replication_subnet_group</a>
                        </li>

                        <li<%= sidebar_current("docs-aws-resource-dms-replication-task") %>>
                            <a href="/docs/providers/aws/r/dms_replication_task.html">aws_dms_replication_task</a>
                        </li>

                    </ul>
                </li>

                <li<%= sidebar_current("docs-aws-resource-devicefarm") %>>
                    <a href="#">Device Farm Resources</a>
                    <ul class="nav nav-visible">
                        <li<%= sidebar_current("docs-aws-resource-devicefarm-project") %>>
                            <a href="/docs/providers/aws/r/devicefarm_project.html">aws_devicefarm_project</a>
                        </li>
                    </ul>
                </li>

                <li<%= sidebar_current("docs-aws-resource-directory-service") %>>
                    <a href="#">Directory Service Resources</a>
                    <ul class="nav nav-visible">

                        <li<%= sidebar_current("docs-aws-resource-directory-service-directory") %>>
                            <a href="/docs/providers/aws/r/directory_service_directory.html">aws_directory_service_directory</a>
                        </li>

                        <li<%= sidebar_current("docs-aws-resource-directory-service-conditional-forwarder") %>>
                            <a href="/docs/providers/aws/r/directory_service_conditional_forwarder.html">aws_directory_service_conditional_forwarder</a>
                        </li>

                    </ul>
                </li>

                <li<%= sidebar_current("docs-aws-resource-dx") %>>
                    <a href="#">Direct Connect Resources</a>
                    <ul class="nav nav-visible">
                        <li<%= sidebar_current("docs-aws-resource-dx-connection") %>>
                            <a href="/docs/providers/aws/r/dx_connection.html">aws_dx_connection</a>
                        </li>
                        <li<%= sidebar_current("docs-aws-resource-dx-connection-association") %>>
                            <a href="/docs/providers/aws/r/dx_connection_association.html">aws_dx_connection_association</a>
                        </li>
                        <li<%= sidebar_current("docs-aws-resource-dx-gateway") %>>
                            <a href="/docs/providers/aws/r/dx_gateway.html">aws_dx_gateway</a>
                        </li>
                        <li<%= sidebar_current("docs-aws-resource-dx-gateway-association") %>>
                            <a href="/docs/providers/aws/r/dx_gateway_association.html">aws_dx_gateway_association</a>
                        </li>
<<<<<<< HEAD
                        <li<%= sidebar_current("docs-aws-resource-dx-hosted-private-virtual-interface") %>>
                            <a href="/docs/providers/aws/r/dx_hosted_private_virtual_interface.html">aws_dx_hosted_private_virtual_interface</a>
                        </li>
                        <li<%= sidebar_current("docs-aws-resource-dx-hosted-private-virtual-interface-accepter") %>>
                            <a href="/docs/providers/aws/r/dx_hosted_private_virtual_interface_accepter.html">aws_dx_hosted_private_virtual_interface_accepter</a>
=======
                        <li<%= sidebar_current("docs-aws-resource-dx-hosted-public-virtual-interface") %>>
                            <a href="/docs/providers/aws/r/dx_hosted_public_virtual_interface.html">aws_dx_hosted_public_virtual_interface</a>
                        </li>
                        <li<%= sidebar_current("docs-aws-resource-dx-hosted-public-virtual-interface-accepter") %>>
                            <a href="/docs/providers/aws/r/dx_hosted_public_virtual_interface_accepter.html">aws_dx_hosted_public_virtual_interface_accepter</a>
>>>>>>> 5af45810
                        </li>
                        <li<%= sidebar_current("docs-aws-resource-dx-lag") %>>
                            <a href="/docs/providers/aws/r/dx_lag.html">aws_dx_lag</a>
                        </li>
                        <li<%= sidebar_current("docs-aws-resource-dx-private-virtual-interface") %>>
                            <a href="/docs/providers/aws/r/dx_private_virtual_interface.html">aws_dx_private_virtual_interface</a>
                        </li>
                        <li<%= sidebar_current("docs-aws-resource-dx-public-virtual-interface") %>>
                            <a href="/docs/providers/aws/r/dx_public_virtual_interface.html">aws_dx_public_virtual_interface</a>
                        </li>
                    </ul>
                </li>

                <li<%= sidebar_current("docs-aws-resource-dynamodb") %>>
                    <a href="#">DynamoDB Resources</a>
                    <ul class="nav nav-visible">

                        <li<%= sidebar_current("docs-aws-resource-dynamodb-global-table") %>>
                            <a href="/docs/providers/aws/r/dynamodb_global_table.html">aws_dynamodb_global_table</a>
                        </li>

                        <li<%= sidebar_current("docs-aws-resource-dynamodb-table") %>>
                            <a href="/docs/providers/aws/r/dynamodb_table.html">aws_dynamodb_table</a>
                        </li>

                        <li<%= sidebar_current("docs-aws-resource-dynamodb-table-item") %>>
                            <a href="/docs/providers/aws/r/dynamodb_table_item.html">aws_dynamodb_table_item</a>
                        </li>

                    </ul>
                </li>


                <li<%= sidebar_current("docs-aws-resource-dax") %>>
                    <a href="#">DynamoDB Accelerator Resources</a>
                    <ul class="nav nav-visible">

                        <li<%= sidebar_current("docs-aws-resource-dax-cluster") %>>
                            <a href="/docs/providers/aws/r/dax_cluster.html">aws_dax_cluster</a>
                        </li>

                        <li<%= sidebar_current("docs-aws-resource-dax-parameter-group") %>>
                            <a href="/docs/providers/aws/r/dax_parameter_group.html">aws_dax_parameter_group</a>
                        </li>

                        <li<%= sidebar_current("docs-aws-resource-dax-subnet-group") %>>
                            <a href="/docs/providers/aws/r/dax_subnet_group.html">aws_dax_subnet_group</a>
                        </li>

                    </ul>
                </li>


                <li<%= sidebar_current("docs-aws-resource-(ami|app|autoscaling|ebs|elb|elbv2|eip|instance|launch|lb|proxy|snapshot|spot|volume|placement|key-pair|elb_attachment|load-balancer)") %>>
                    <a href="#">EC2 Resources</a>
                    <ul class="nav nav-visible">

                        <li<%= sidebar_current("docs-aws-resource-elbv2") %>>
                            <a href="/docs/providers/aws/r/lb.html">aws_alb</a>
                        </li>

                        <li<%= sidebar_current("docs-aws-resource-elbv2-listener") %>>
                            <a href="/docs/providers/aws/r/lb_listener.html">aws_alb_listener</a>
                        </li>

                        <li<%= sidebar_current("docs-aws-resource-elbv2-listener-certificate") %>>
                          <a href="/docs/providers/aws/r/lb_listener_certificate.html">aws_alb_listener_certificate</a>
                        </li>

                        <li<%= sidebar_current("docs-aws-resource-elbv2-listener-rule") %>>
                          <a href="/docs/providers/aws/r/lb_listener_rule.html">aws_alb_listener_rule</a>
                        </li>

                        <li<%= sidebar_current("docs-aws-resource-elbv2-target-group") %>>
                            <a href="/docs/providers/aws/r/lb_target_group.html">aws_alb_target_group</a>
                        </li>

                        <li<%= sidebar_current("docs-aws-resource-elbv2-target-group-attachment") %>>
                          <a href="/docs/providers/aws/r/lb_target_group_attachment.html">aws_alb_target_group_attachment</a>
                        </li>

                        <li<%= sidebar_current("docs-aws-resource-ami") %>>
                            <a href="/docs/providers/aws/r/ami.html">aws_ami</a>
                        </li>

                        <li<%= sidebar_current("docs-aws-resource-ami-copy") %>>
                            <a href="/docs/providers/aws/r/ami_copy.html">aws_ami_copy</a>
                        </li>

                        <li<%= sidebar_current("docs-aws-resource-ami-from-instance") %>>
                            <a href="/docs/providers/aws/r/ami_from_instance.html">aws_ami_from_instance</a>
                        </li>

                        <li<%= sidebar_current("docs-aws-resource-ami-launch-permission") %>>
                            <a href="/docs/providers/aws/r/ami_launch_permission.html">aws_ami_launch_permission</a>
                        </li>

                        <li<%= sidebar_current("docs-aws-resource-app-cookie-stickiness-policy") %>>
                            <a href="/docs/providers/aws/r/app_cookie_stickiness_policy.html">aws_app_cookie_stickiness_policy</a>
                        </li>

                        <li<%= sidebar_current("docs-aws-resource-autoscaling-attachment") %>>
                          <a href="/docs/providers/aws/r/autoscaling_attachment.html">aws_autoscaling_attachment</a>
                        </li>

                        <li<%= sidebar_current("docs-aws-resource-autoscaling-group") %>>
                            <a href="/docs/providers/aws/r/autoscaling_group.html">aws_autoscaling_group</a>
                        </li>

                        <li<%= sidebar_current("docs-aws-resource-autoscaling-lifecycle-hook") %>>
                            <a href="/docs/providers/aws/r/autoscaling_lifecycle_hooks.html">aws_autoscaling_lifecycle_hook</a>
                        </li>

                        <li<%= sidebar_current("docs-aws-resource-autoscaling-notification") %>>
                            <a href="/docs/providers/aws/r/autoscaling_notification.html">aws_autoscaling_notification</a>
                        </li>

                        <li<%= sidebar_current("docs-aws-resource-autoscaling-policy") %>>
                            <a href="/docs/providers/aws/r/autoscaling_policy.html">aws_autoscaling_policy</a>
                        </li>

                        <li<%= sidebar_current("docs-aws-resource-autoscaling-schedule") %>>
                          <a href="/docs/providers/aws/r/autoscaling_schedule.html">aws_autoscaling_schedule</a>
                        </li>

                        <li<%= sidebar_current("docs-aws-resource-snapshot-create-volume-permission") %>>
                          <a href="/docs/providers/aws/r/snapshot_create_volume_permission.html">aws_snapshot_create_volume_permission</a>
                        </li>

                        <li<%= sidebar_current("docs-aws-resource-ebs-snapshot") %>>
                          <a href="/docs/providers/aws/r/ebs_snapshot.html">aws_ebs_snapshot</a>
                        </li>

                        <li<%= sidebar_current("docs-aws-resource-ebs-volume") %>>
                            <a href="/docs/providers/aws/r/ebs_volume.html">aws_ebs_volume</a>
                        </li>

                        <li<%= sidebar_current("docs-aws-resource-eip") %>>
                            <a href="/docs/providers/aws/r/eip.html">aws_eip</a>
                        </li>

                        <li<%= sidebar_current("docs-aws-resource-eip-association") %>>
                          <a href="/docs/providers/aws/r/eip_association.html">aws_eip_association</a>
                        </li>

                        <li<%= sidebar_current("docs-aws-resource-elb") %>>
                            <a href="/docs/providers/aws/r/elb.html">aws_elb</a>
                        </li>

                        <li<%= sidebar_current("docs-aws-resource-elb-attachment") %>>
                            <a href="/docs/providers/aws/r/elb_attachment.html">aws_elb_attachment</a>
                        </li>

                        <li<%= sidebar_current("docs-aws-resource-instance") %>>
                            <a href="/docs/providers/aws/r/instance.html">aws_instance</a>
                        </li>

                        <li<%= sidebar_current("docs-aws-resource-key-pair") %>>
                            <a href="/docs/providers/aws/r/key_pair.html">aws_key_pair</a>
                        </li>

                        <li<%= sidebar_current("docs-aws-resource-launch-configuration") %>>
                            <a href="/docs/providers/aws/r/launch_configuration.html">aws_launch_configuration</a>
                        </li>

                        <li<%= sidebar_current("docs-aws-resource-launch-template") %>>
                            <a href="/docs/providers/aws/r/launch_template.html">aws_launch_template</a>
                        </li>

                        <li<%= sidebar_current("docs-aws-resource-lb-cookie-stickiness-policy") %>>
                            <a href="/docs/providers/aws/r/lb_cookie_stickiness_policy.html">aws_lb_cookie_stickiness_policy</a>
                        </li>

                        <li<%= sidebar_current("docs-aws-resource-lb-ssl-negotiation-policy") %>>
                            <a href="/docs/providers/aws/r/lb_ssl_negotiation_policy.html">aws_lb_ssl_negotiation_policy</a>
                        </li>

                        <li<%= sidebar_current("docs-aws-resource-load-balancer-backend-server-policy") %>>
                            <a href="/docs/providers/aws/r/load_balancer_backend_server_policy.html">aws_load_balancer_backend_server_policy</a>
                        </li>

                        <li<%= sidebar_current("docs-aws-resource-load-balancer-listener-policy") %>>
                            <a href="/docs/providers/aws/r/load_balancer_listener_policy.html">aws_load_balancer_listener_policy</a>
                        </li>

                        <li<%= sidebar_current("docs-aws-resource-load-balancer-policy") %>>
                            <a href="/docs/providers/aws/r/load_balancer_policy.html">aws_load_balancer_policy</a>
                        </li>

                        <li<%= sidebar_current("docs-aws-resource-placement-group") %>>
                            <a href="/docs/providers/aws/r/placement_group.html">aws_placement_group</a>
                        </li>
                        <li<%= sidebar_current("docs-aws-resource-proxy-protocol-policy") %>>
                            <a href="/docs/providers/aws/r/proxy_protocol_policy.html">aws_proxy_protocol_policy</a>
                        </li>

                        <li<%= sidebar_current("docs-aws-resource-spot-datafeed-subscription") %>>
                            <a href="/docs/providers/aws/r/spot_datafeed_subscription.html">aws_spot_datafeed_subscription</a>
                        </li>

                        <li<%= sidebar_current("docs-aws-resource-spot-fleet-request") %>>
                            <a href="/docs/providers/aws/r/spot_fleet_request.html">aws_spot_fleet_request</a>
                        </li>

                        <li<%= sidebar_current("docs-aws-resource-spot-instance-request") %>>
                            <a href="/docs/providers/aws/r/spot_instance_request.html">aws_spot_instance_request</a>
                        </li>

                        <li<%= sidebar_current("docs-aws-resource-volume-attachment") %>>
                            <a href="/docs/providers/aws/r/volume_attachment.html">aws_volume_attachment</a>
                        </li>
                    </ul>
                </li>

                <li<%= sidebar_current("docs-aws-resource-elbv2") %>>
                    <a href="#">Load Balancing Resources</a>
                    <ul class="nav nav-visible">
                        <li<%= sidebar_current("docs-aws-resource-elbv2") %>>
                            <a href="/docs/providers/aws/r/lb.html">aws_lb</a>
                        </li>

                        <li<%= sidebar_current("docs-aws-resource-elbv2-listener") %>>
                            <a href="/docs/providers/aws/r/lb_listener.html">aws_lb_listener</a>
                        </li>

                        <li<%= sidebar_current("docs-aws-resource-elbv2-listener-certificate") %>>
                          <a href="/docs/providers/aws/r/lb_listener_certificate.html">aws_lb_listener_certificate</a>
                        </li>

                        <li<%= sidebar_current("docs-aws-resource-elbv2-listener-rule") %>>
                          <a href="/docs/providers/aws/r/lb_listener_rule.html">aws_lb_listener_rule</a>
                        </li>

                        <li<%= sidebar_current("docs-aws-resource-elbv2-target-group") %>>
                            <a href="/docs/providers/aws/r/lb_target_group.html">aws_lb_target_group</a>
                        </li>

                        <li<%= sidebar_current("docs-aws-resource-elbv2-target-group-attachment") %>>
                          <a href="/docs/providers/aws/r/lb_target_group_attachment.html">aws_lb_target_group_attachment</a>
                        </li>
                    </ul>
                </li>


                <li<%= sidebar_current("docs-aws-resource-(ecs|ecr)") %>>
                    <a href="#">ECS Resources</a>
                    <ul class="nav nav-visible">

                        <li<%= sidebar_current("docs-aws-resource-ecr-lifecycle-policy") %>>
                            <a href="/docs/providers/aws/r/ecr_lifecycle_policy.html">aws_ecr_lifecycle_policy</a>
                        </li>

                        <li<%= sidebar_current("docs-aws-resource-ecr-repository") %>>
                            <a href="/docs/providers/aws/r/ecr_repository.html">aws_ecr_repository</a>
                        </li>

                        <li<%= sidebar_current("docs-aws-resource-ecr-repository-policy") %>>
                            <a href="/docs/providers/aws/r/ecr_repository_policy.html">aws_ecr_repository_policy</a>
                        </li>

                        <li<%= sidebar_current("docs-aws-resource-ecs-cluster") %>>
                            <a href="/docs/providers/aws/r/ecs_cluster.html">aws_ecs_cluster</a>
                        </li>

                        <li<%= sidebar_current("docs-aws-resource-ecs-service") %>>
                            <a href="/docs/providers/aws/r/ecs_service.html">aws_ecs_service</a>
                        </li>

                        <li<%= sidebar_current("docs-aws-resource-ecs-task-definition") %>>
                            <a href="/docs/providers/aws/r/ecs_task_definition.html">aws_ecs_task_definition</a>
                        </li>

                    </ul>
                </li>


                <li<%= sidebar_current("docs-aws-resource-efs") %>>
                    <a href="#">EFS Resources</a>
                    <ul class="nav nav-visible">

                        <li<%= sidebar_current("docs-aws-resource-efs-file-system") %>>
                            <a href="/docs/providers/aws/r/efs_file_system.html">aws_efs_file_system</a>
                        </li>

                        <li<%= sidebar_current("docs-aws-resource-efs-mount-target") %>>
                            <a href="/docs/providers/aws/r/efs_mount_target.html">aws_efs_mount_target</a>
                        </li>

                    </ul>
                </li>


                <li<%= sidebar_current("docs-aws-resource-eks") %>>
                    <a href="#">EKS Resources</a>
                    <ul class="nav nav-visible">

                        <li<%= sidebar_current("docs-aws-resource-eks-cluster") %>>
                            <a href="/docs/providers/aws/r/eks_cluster.html">aws_eks_cluster</a>
                        </li>

                    </ul>
                </li>


                <li<%= sidebar_current("docs-aws-resource-elasticache") %>>
                    <a href="#">ElastiCache Resources</a>
                    <ul class="nav nav-visible">

                        <li<%= sidebar_current("docs-aws-resource-elasticache-cluster") %>>
                            <a href="/docs/providers/aws/r/elasticache_cluster.html">aws_elasticache_cluster</a>
                        </li>

                        <li<%= sidebar_current("docs-aws-resource-elasticache-parameter-group") %>>
                            <a href="/docs/providers/aws/r/elasticache_parameter_group.html">aws_elasticache_parameter_group</a>
                        </li>

                        <li<%= sidebar_current("docs-aws-resource-elasticache-replication-group") %>>
                            <a href="/docs/providers/aws/r/elasticache_replication_group.html">aws_elasticache_replication_group</a>
                        </li>

                        <li<%= sidebar_current("docs-aws-resource-elasticache-security-group") %>>
                            <a href="/docs/providers/aws/r/elasticache_security_group.html">aws_elasticache_security_group</a>
                        </li>

                        <li<%= sidebar_current("docs-aws-resource-elasticache-subnet-group") %>>
                            <a href="/docs/providers/aws/r/elasticache_subnet_group.html">aws_elasticache_subnet_group</a>
                        </li>

                    </ul>
                </li>


                <li<%= sidebar_current("docs-aws-resource-elastic-beanstalk") %>>
                    <a href="#">Elastic Beanstalk Resources</a>
                    <ul class="nav nav-visible">
                        <li<%= sidebar_current("docs-aws-resource-elastic-beanstalk-application") %>>
                            <a href="/docs/providers/aws/r/elastic_beanstalk_application.html">aws_elastic_beanstalk_application</a>
                        </li>
                        <li<%= sidebar_current("docs-aws-resource-elastic-beanstalk-application-version") %>>
                            <a href="/docs/providers/aws/r/elastic_beanstalk_application_version.html">aws_elastic_beanstalk_application_version</a>
                        </li>
                        <li<%= sidebar_current("docs-aws-resource-elastic-beanstalk-configuration-template") %>>
                            <a href="/docs/providers/aws/r/elastic_beanstalk_configuration_template.html">aws_elastic_beanstalk_configuration_template</a>
                        </li>

                        <li<%= sidebar_current("docs-aws-resource-elastic-beanstalk-environment") %>>
                            <a href="/docs/providers/aws/r/elastic_beanstalk_environment.html">aws_elastic_beanstalk_environment</a>
                        </li>
                    </ul>
                </li>

                <li<%= sidebar_current("docs-aws-resource-emr") %>>
                    <a href="#">Elastic Map Reduce Resources</a>
                    <ul class="nav nav-visible">
                        <li<%= sidebar_current("docs-aws-resource-emr-cluster") %>>
                            <a href="/docs/providers/aws/r/emr_cluster.html">aws_emr_cluster</a>
                        </li>

                        <li<%= sidebar_current("docs-aws-resource-emr-instance-group") %>>
                            <a href="/docs/providers/aws/r/emr_instance_group.html">aws_emr_instance_group</a>
                        </li>

                        <li<%= sidebar_current("docs-aws-resource-emr-security-configuration") %>>
                            <a href="/docs/providers/aws/r/emr_security_configuration.html">aws_emr_security_configuration</a>
                        </li>
                    </ul>
                </li>

                <li<%= sidebar_current("docs-aws-resource-elasticsearch") %>>
                    <a href="#">ElasticSearch Resources</a>
                    <ul class="nav nav-visible">

                        <li<%= sidebar_current("docs-aws-resource-elasticsearch-domain") %>>
                            <a href="/docs/providers/aws/r/elasticsearch_domain.html">aws_elasticsearch_domain</a>
                        </li>

                        <li<%= sidebar_current("docs-aws-resource-elasticsearch-domain-policy") %>>
                            <a href="/docs/providers/aws/r/elasticsearch_domain_policy.html">aws_elasticsearch_domain_policy</a>
                        </li>

                    </ul>
                </li>

                <li<%= sidebar_current("docs-aws-resource-elastic-transcoder") %>>
                    <a href="#">Elastic Transcoder Resources</a>
                    <ul class="nav nav-visible">

                        <li<%= sidebar_current("docs-aws-resource-elastic-transcoder-pipeline") %>>
                            <a href="/docs/providers/aws/r/elastic_transcoder_pipeline.html">aws_elastictranscoder_pipeline</a>
                        </li>

                        <li<%= sidebar_current("docs-aws-resource-elastic-transcoder-preset") %>>
                            <a href="/docs/providers/aws/r/elastic_transcoder_preset.html">aws_elastictranscoder_preset</a>
                        </li>

                    </ul>
                </li>

                <li<%= sidebar_current("docs-aws-resource-gamelift") %>>
                    <a href="#">Gamelift Resources</a>
                    <ul class="nav nav-visible">
                        <li<%= sidebar_current("docs-aws-resource-gamelift-alias") %>>
                            <a href="/docs/providers/aws/r/gamelift_alias.html">aws_gamelift_alias</a>
                        </li>
                        <li<%= sidebar_current("docs-aws-resource-gamelift-build") %>>
                            <a href="/docs/providers/aws/r/gamelift_build.html">aws_gamelift_build</a>
                        </li>
                        <li<%= sidebar_current("docs-aws-resource-gamelift-fleet") %>>
                            <a href="/docs/providers/aws/r/gamelift_fleet.html">aws_gamelift_fleet</a>
                        </li>
                    </ul>
                 </li>

                <li<%= sidebar_current("docs-aws-resource-glacier") %>>
                    <a href="#">Glacier Resources</a>
                    <ul class="nav nav-visible">
                        <li<%= sidebar_current("docs-aws-resource-glacier-vault") %>>
                            <a href="/docs/providers/aws/r/glacier_vault.html">aws_glacier_vault</a>
                        </li>
                    </ul>
                 </li>

                 <li<%= sidebar_current("docs-aws-resource-glue") %>>
                    <a href="#">Glue Resources</a>
                    <ul class="nav nav-visible">
                        <li<%= sidebar_current("docs-aws-resource-glue-catalog-database") %>>
                            <a href="/docs/providers/aws/r/glue_catalog_database.html">aws_glue_catalog_database</a>
                        </li>
                        <li<%= sidebar_current("docs-aws-resource-glue-catalog-table") %>>
                            <a href="/docs/providers/aws/r/glue_catalog_table.html">aws_glue_catalog_table</a>
                        </li>
                        <li<%= sidebar_current("docs-aws-resource-glue-classifier") %>>
                            <a href="/docs/providers/aws/r/glue_classifier.html">aws_glue_classifier</a>
                        </li>
                        <li<%= sidebar_current("docs-aws-resource-glue-connection") %>>
                            <a href="/docs/providers/aws/r/glue_connection.html">aws_glue_connection</a>
                        </li>
                        <li<%= sidebar_current("docs-aws-resource-glue-crawler") %>>
                            <a href="/docs/providers/aws/r/glue_crawler.html">aws_glue_crawler</a>
                        </li>
                        <li<%= sidebar_current("docs-aws-resource-glue-job") %>>
                            <a href="/docs/providers/aws/r/glue_job.html">aws_glue_job</a>
                        </li>
                        <li<%= sidebar_current("docs-aws-resource-glue-trigger") %>>
                            <a href="/docs/providers/aws/r/glue_trigger.html">aws_glue_trigger</a>
                        </li>
                    </ul>
                 </li>

                <li<%= sidebar_current("docs-aws-resource-guardduty") %>>
                    <a href="#">GuardDuty Resources</a>
                    <ul class="nav nav-visible">
                        <li<%= sidebar_current("docs-aws-resource-guardduty-detector") %>>
                            <a href="/docs/providers/aws/r/guardduty_detector.html">aws_guardduty_detector</a>
                        </li>

                        <li<%= sidebar_current("docs-aws-resource-guardduty-ipset") %>>
                            <a href="/docs/providers/aws/r/guardduty_ipset.html">aws_guardduty_ipset</a>
                        </li>

                        <li<%= sidebar_current("docs-aws-resource-guardduty-member") %>>
                            <a href="/docs/providers/aws/r/guardduty_member.html">aws_guardduty_member</a>
                        </li>

                        <li<%= sidebar_current("docs-aws-resource-guardduty-threatintelset") %>>
                            <a href="/docs/providers/aws/r/guardduty_threatintelset.html">aws_guardduty_threatintelset</a>
                        </li>
                    </ul>
                 </li>

                <li<%= sidebar_current("docs-aws-resource-iam") %>>
                    <a href="#">IAM Resources</a>
                    <ul class="nav nav-visible">

                        <li<%= sidebar_current("docs-aws-resource-iam-access-key") %>>
                            <a href="/docs/providers/aws/r/iam_access_key.html">aws_iam_access_key</a>
                        </li>

                        <li<%= sidebar_current("docs-aws-resource-iam-account-alias") %>>
                            <a href="/docs/providers/aws/r/iam_account_alias.html">aws_iam_account_alias</a>
                        </li>

                        <li<%= sidebar_current("docs-aws-resource-iam-account-password-policy") %>>
                            <a href="/docs/providers/aws/r/iam_account_password_policy.html">aws_iam_account_password_policy</a>
                        </li>

                        <li<%= sidebar_current("docs-aws-resource-iam-group") %>>
                            <a href="/docs/providers/aws/r/iam_group.html">aws_iam_group</a>
                        </li>

                        <li<%= sidebar_current("docs-aws-resource-iam-group-membership") %>>
                            <a href="/docs/providers/aws/r/iam_group_membership.html">aws_iam_group_membership</a>
                        </li>

                        <li<%= sidebar_current("docs-aws-resource-iam-group-policy") %>>
                            <a href="/docs/providers/aws/r/iam_group_policy.html">aws_iam_group_policy</a>
                        </li>

                        <li<%= sidebar_current("docs-aws-resource-iam-group-policy-attachment") %>>
                            <a href="/docs/providers/aws/r/iam_group_policy_attachment.html">aws_iam_group_policy_attachment</a>
                        </li>

                        <li<%= sidebar_current("docs-aws-resource-iam-instance-profile") %>>
                            <a href="/docs/providers/aws/r/iam_instance_profile.html">aws_iam_instance_profile</a>
                        </li>

                        <li<%= sidebar_current("docs-aws-resource-iam-openid-connect-provider") %>>
                            <a href="/docs/providers/aws/r/iam_openid_connect_provider.html">aws_iam_openid_connect_provider</a>
                        </li>

                        <li<%= sidebar_current("docs-aws-resource-iam-policy") %>>
                            <a href="/docs/providers/aws/r/iam_policy.html">aws_iam_policy</a>
                        </li>

                        <li<%= sidebar_current("docs-aws-resource-iam-policy-attachment") %>>
                            <a href="/docs/providers/aws/r/iam_policy_attachment.html">aws_iam_policy_attachment</a>
                        </li>

                        <li<%= sidebar_current("docs-aws-resource-iam-role") %>>
                            <a href="/docs/providers/aws/r/iam_role.html">aws_iam_role</a>
                        </li>

                        <li<%= sidebar_current("docs-aws-resource-iam-role-policy") %>>
                            <a href="/docs/providers/aws/r/iam_role_policy.html">aws_iam_role_policy</a>
                        </li>

                        <li<%= sidebar_current("docs-aws-resource-iam-role-policy-attachment") %>>
                            <a href="/docs/providers/aws/r/iam_role_policy_attachment.html">aws_iam_role_policy_attachment</a>
                        </li>

                        <li<%= sidebar_current("docs-aws-resource-iam-saml-provider") %>>
                            <a href="/docs/providers/aws/r/iam_saml_provider.html">aws_iam_saml_provider</a>
                        </li>

                        <li<%= sidebar_current("docs-aws-resource-iam-server-certificate") %>>
                            <a href="/docs/providers/aws/r/iam_server_certificate.html">aws_iam_server_certificate</a>
                        </li>

                        <li<%= sidebar_current("docs-aws-resource-iam-service-linked-role") %>>
                            <a href="/docs/providers/aws/r/iam_service_linked_role.html">aws_iam_service_linked_role</a>
                        </li>

                        <li<%= sidebar_current("docs-aws-resource-iam-user") %>>
                            <a href="/docs/providers/aws/r/iam_user.html">aws_iam_user</a>
                        </li>

                        <li<%= sidebar_current("docs-aws-resource-iam-user-group-membership") %>>
                            <a href="/docs/providers/aws/r/iam_user_group_membership.html">aws_iam_user_group_membership</a>
                        </li>

                        <li<%= sidebar_current("docs-aws-resource-iam-user-login-profile") %>>
                          <a href="/docs/providers/aws/r/iam_user_login_profile.html">aws_iam_user_login_profile</a>
                        </li>

                        <li<%= sidebar_current("docs-aws-resource-iam-user-policy") %>>
                            <a href="/docs/providers/aws/r/iam_user_policy.html">aws_iam_user_policy</a>
                        </li>

                        <li<%= sidebar_current("docs-aws-resource-iam-user-policy-attachment") %>>
                            <a href="/docs/providers/aws/r/iam_user_policy_attachment.html">aws_iam_user_policy_attachment</a>
                        </li>

                        <li<%= sidebar_current("docs-aws-resource-iam-user-ssh-key") %>>
                          <a href="/docs/providers/aws/r/iam_user_ssh_key.html">aws_iam_user_ssh_key</a>
                        </li>

                    </ul>
                </li>

                <li<%= sidebar_current("docs-aws-resource-iot") %>>
                    <a href="#">IoT Resources</a>
                    <ul class="nav nav-visible">

                    <li<%= sidebar_current("docs-aws-resource-iot-certificate") %>>
                      <a href="/docs/providers/aws/r/iot_certificate.html">aws_iot_certificate</a>
                    </li>

                    <li<%= sidebar_current("docs-aws-resource-iot-policy") %>>
                      <a href="/docs/providers/aws/r/iot_policy.html">aws_iot_policy</a>
                    </li>
                    <li<%= sidebar_current("docs-aws-resource-iot-topic-rule") %>>
                        <a href="/docs/providers/aws/r/iot_topic_rule.html">aws_iot_topic_rule</a>
                    </li>
                    <li<%= sidebar_current("docs-aws-resource-iot-thing") %>>
                        <a href="/docs/providers/aws/r/iot_thing.html">aws_iot_thing</a>
                    </li>
                    <li<%= sidebar_current("docs-aws-resource-iot-thing-type") %>>
                        <a href="/docs/providers/aws/r/iot_thing_type.html">aws_iot_thing_type</a>
                    </li>
                  </ul>
                </li>

                <li<%= sidebar_current("docs-aws-resource-inspector") %>>
                  <a href="#">Inspector Resources</a>
                  <ul class="nav nav-visible">

                    <li<%= sidebar_current("docs-aws-resource-inspector-assessment-target") %>>
                      <a href="/docs/providers/aws/r/inspector_assessment_target.html">aws_inspector_assessment_target</a>
                    </li>

                    <li<%= sidebar_current("docs-aws-resource-inspector-assessment-template") %>>
                      <a href="/docs/providers/aws/r/inspector_assessment_template.html">aws_inspector_assessment_template</a>
                    </li>

                    <li<%= sidebar_current("docs-aws-resource-inspector-resource-group") %>>
                      <a href="/docs/providers/aws/r/inspector_resource_group.html">aws_inspector_resource_group</a>
                    </li>

                  </ul>
                </li>


                <li<%= sidebar_current("docs-aws-resource-kinesis") %>>
                    <a href="#">Kinesis Resources</a>
                    <ul class="nav nav-visible">

                        <li<%= sidebar_current("docs-aws-resource-kinesis-stream") %>>
                            <a href="/docs/providers/aws/r/kinesis_stream.html">aws_kinesis_stream</a>
                        </li>

                    </ul>
                </li>

              <li<%= sidebar_current("docs-aws-resource-kinesis-firehose") %>>
                <a href="#">Kinesis Firehose Resources</a>
                <ul class="nav nav-visible">

                  <li<%= sidebar_current("docs-aws-resource-kinesis-firehose-delivery-stream") %>>
                    <a href="/docs/providers/aws/r/kinesis_firehose_delivery_stream.html">aws_kinesis_firehose_delivery_stream</a>
                  </li>

                </ul>
              </li>

              <li<%= sidebar_current("docs-aws-resource-kms") %>>
                <a href="#">KMS Resources</a>
                <ul class="nav nav-visible">

                  <li<%= sidebar_current("docs-aws-resource-kms-alias") %>>
                    <a href="/docs/providers/aws/r/kms_alias.html">aws_kms_alias</a>
                  </li>

                  <li<%= sidebar_current("docs-aws-resource-kms-grant") %>>
                    <a href="/docs/providers/aws/r/kms_grant.html">aws_kms_grant</a>
                  </li>

                  <li<%= sidebar_current("docs-aws-resource-kms-key") %>>
                    <a href="/docs/providers/aws/r/kms_key.html">aws_kms_key</a>
                  </li>

                </ul>
              </li>

              <li<%= sidebar_current("docs-aws-resource-lambda") %>>
                  <a href="#">Lambda Resources</a>
                  <ul class="nav nav-visible">
                      <li<%= sidebar_current("docs-aws-resource-lambda-alias") %>>
                          <a href="/docs/providers/aws/r/lambda_alias.html">aws_lambda_alias</a>
                      </li>
                      <li<%= sidebar_current("docs-aws-resource-lambda-event-source-mapping") %>>
                          <a href="/docs/providers/aws/r/lambda_event_source_mapping.html">aws_lambda_event_source_mapping</a>
                      </li>
                      <li<%= sidebar_current("docs-aws-resource-lambda-function") %>>
                          <a href="/docs/providers/aws/r/lambda_function.html">aws_lambda_function</a>
                      </li>
                      <li<%= sidebar_current("docs-aws-resource-lambda-permission") %>>
                          <a href="/docs/providers/aws/r/lambda_permission.html">aws_lambda_permission</a>
                      </li>
                  </ul>
              </li>

                <li<%= sidebar_current("docs-aws-resource-lightsail") %>>
                    <a href="#">Lightsail Resources</a>
                    <ul class="nav nav-visible">

                        <li<%= sidebar_current("docs-aws-resource-lightsail-domain") %>>
                          <a href="/docs/providers/aws/r/lightsail_domain.html">aws_lightsail_domain</a>
                        </li>

                        <li<%= sidebar_current("docs-aws-resource-lightsail-instance") %>>
                            <a href="/docs/providers/aws/r/lightsail_instance.html">aws_lightsail_instance</a>
                        </li>

                        <li<%= sidebar_current("docs-aws-resource-lightsail-key-pair") %>>
                            <a href="/docs/providers/aws/r/lightsail_key_pair.html">aws_lightsail_key_pair</a>
                        </li>

                        <li<%= sidebar_current("docs-aws-resource-lightsail-static-ip") %>>
                            <a href="/docs/providers/aws/r/lightsail_static_ip.html">aws_lightsail_static_ip</a>
                        </li>

                        <li<%= sidebar_current("docs-aws-resource-lightsail-static-ip-attachment") %>>
                            <a href="/docs/providers/aws/r/lightsail_static_ip_attachment.html">aws_lightsail_static_ip_attachment</a>
                        </li>

                    </ul>
                </li>

                <li<%= sidebar_current("docs-aws-resource-mq") %>>
                    <a href="#">MQ Resources</a>
                    <ul class="nav nav-visible">
                        <li<%= sidebar_current("docs-aws-resource-mq-broker") %>>
                          <a href="/docs/providers/aws/r/mq_broker.html">aws_mq_broker</a>
                        </li>
                        <li<%= sidebar_current("docs-aws-resource-mq-configuration") %>>
                            <a href="/docs/providers/aws/r/mq_configuration.html">aws_mq_configuration</a>
                        </li>

                    </ul>
                </li>

                <li<%= sidebar_current("docs-aws-resource-media-store") %>>
                    <a href="#">MediaStore Resources</a>
                    <ul class="nav nav-visible">

                        <li<%= sidebar_current("docs-aws-resource-media-store-container") %>>
                          <a href="/docs/providers/aws/r/media_store_container.html">aws_media_store_container</a>
                        </li>

                    </ul>
                </li>

                <li<%= sidebar_current("docs-aws-resource-opsworks") %>>
                    <a href="#">OpsWorks Resources</a>
                    <ul class="nav nav-visible">

                        <li<%= sidebar_current("docs-aws-resource-opsworks-application") %>>
                            <a href="/docs/providers/aws/r/opsworks_application.html">aws_opsworks_application</a>
                        </li>

                        <li<%= sidebar_current("docs-aws-resource-opsworks-custom-layer") %>>
                            <a href="/docs/providers/aws/r/opsworks_custom_layer.html">aws_opsworks_custom_layer</a>
                        </li>

                        <li<%= sidebar_current("docs-aws-resource-opsworks-ganglia-layer") %>>
                            <a href="/docs/providers/aws/r/opsworks_ganglia_layer.html">aws_opsworks_ganglia_layer</a>
                        </li>

                        <li<%= sidebar_current("docs-aws-resource-opsworks-haproxy-layer") %>>
                            <a href="/docs/providers/aws/r/opsworks_haproxy_layer.html">aws_opsworks_haproxy_layer</a>
                        </li>

                        <li<%= sidebar_current("docs-aws-resource-opsworks-instance") %>>
                            <a href="/docs/providers/aws/r/opsworks_instance.html">aws_opsworks_instance</a>
                        </li>

                        <li<%= sidebar_current("docs-aws-resource-opsworks-java-app-layer") %>>
                            <a href="/docs/providers/aws/r/opsworks_java_app_layer.html">aws_opsworks_java_app_layer</a>
                        </li>

                        <li<%= sidebar_current("docs-aws-resource-opsworks-memcached-layer") %>>
                            <a href="/docs/providers/aws/r/opsworks_memcached_layer.html">aws_opsworks_memcached_layer</a>
                        </li>

                        <li<%= sidebar_current("docs-aws-resource-opsworks-mysql-layer") %>>
                            <a href="/docs/providers/aws/r/opsworks_mysql_layer.html">aws_opsworks_mysql_layer</a>
                        </li>

                        <li<%= sidebar_current("docs-aws-resource-opsworks-nodejs-app-layer") %>>
                            <a href="/docs/providers/aws/r/opsworks_nodejs_app_layer.html">aws_opsworks_nodejs_app_layer</a>
                        </li>

                        <li<%= sidebar_current("docs-aws-resource-opsworks-permission") %>>
                            <a href="/docs/providers/aws/r/opsworks_permission.html">aws_opsworks_permission</a>
                        </li>

                        <li<%= sidebar_current("docs-aws-resource-opsworks-php-app-layer") %>>
                            <a href="/docs/providers/aws/r/opsworks_php_app_layer.html">aws_opsworks_php_app_layer</a>
                        </li>

                        <li<%= sidebar_current("docs-aws-resource-opsworks-rails-app-layer") %>>
                            <a href="/docs/providers/aws/r/opsworks_rails_app_layer.html">aws_opsworks_rails_app_layer</a>
                        </li>

                        <li<%= sidebar_current("docs-aws-resource-opsworks-rds-db-instance") %>>
                          <a href="/docs/providers/aws/r/opsworks_rds_db_instance.html">aws_opsworks_rds_db_instance</a>
                        </li>

                        <li<%= sidebar_current("docs-aws-resource-opsworks-stack") %>>
                            <a href="/docs/providers/aws/r/opsworks_stack.html">aws_opsworks_stack</a>
                        </li>

                        <li<%= sidebar_current("docs-aws-resource-opsworks-static-web-layer") %>>
                            <a href="/docs/providers/aws/r/opsworks_static_web_layer.html">aws_opsworks_static_web_layer</a>
                        </li>

                        <li<%= sidebar_current("docs-aws-resource-opsworks-user-profile") %>>
                            <a href="/docs/providers/aws/r/opsworks_user_profile.html">aws_opsworks_user_profile</a>
                        </li>

                    </ul>
                </li>

                <li<%= sidebar_current("docs-aws-resource-organizations") %>>
                    <a href="#">Organizations Resources</a>
                    <ul class="nav nav-visible">

                        <li<%= sidebar_current("docs-aws-resource-organizations-account") %>>
                            <a href="/docs/providers/aws/r/organizations_account.html">aws_organizations_account</a>
                        </li>
                        <li<%= sidebar_current("docs-aws-resource-organizations-organization") %>>
                            <a href="/docs/providers/aws/r/organizations_organization.html">aws_organizations_organization</a>
                        </li>
                        <li<%= sidebar_current("docs-aws-resource-organizations-policy") %>>
                            <a href="/docs/providers/aws/r/organizations_policy.html">aws_organizations_policy</a>
                        </li>
                        <li<%= sidebar_current("docs-aws-resource-organizations-policy-attachment") %>>
                            <a href="/docs/providers/aws/r/organizations_policy_attachment.html">aws_organizations_policy_attachment</a>
                        </li>
                    </ul>
                </li>

                <li<%= sidebar_current("docs-aws-resource-(db|rds)") %>>
                    <a href="#">RDS Resources</a>
                    <ul class="nav nav-visible">

                        <li<%= sidebar_current("docs-aws-resource-db-event-subscription") %>>
                            <a href="/docs/providers/aws/r/db_event_subscription.html">aws_db_event_subscription</a>
                        </li>

                        <li<%= sidebar_current("docs-aws-resource-db-instance") %>>
                            <a href="/docs/providers/aws/r/db_instance.html">aws_db_instance</a>
                        </li>

                        <li<%= sidebar_current("docs-aws-resource-db-option-group") %>>
                          <a href="/docs/providers/aws/r/db_option_group.html">aws_db_option_group</a>
                        </li>

                        <li<%= sidebar_current("docs-aws-resource-db-parameter-group") %>>
                            <a href="/docs/providers/aws/r/db_parameter_group.html">aws_db_parameter_group</a>
                        </li>

                        <li<%= sidebar_current("docs-aws-resource-db-security-group") %>>
                            <a href="/docs/providers/aws/r/db_security_group.html">aws_db_security_group</a>
                        </li>

                        <li<%= sidebar_current("docs-aws-resource-db-snapshot") %>>
                          <a href="/docs/providers/aws/r/db_snapshot.html">aws_db_snapshot</a>
                        </li>

                        <li<%= sidebar_current("docs-aws-resource-db-subnet-group") %>>
                            <a href="/docs/providers/aws/r/db_subnet_group.html">aws_db_subnet_group</a>
                        </li>

                        <li<%= sidebar_current("docs-aws-resource-rds-cluster") %>>
                            <a href="/docs/providers/aws/r/rds_cluster.html">aws_rds_cluster</a>
                        </li>

                        <li<%= sidebar_current("docs-aws-resource-rds-cluster-instance") %>>
                            <a href="/docs/providers/aws/r/rds_cluster_instance.html">aws_rds_cluster_instance</a>
                        </li>

                        <li<%= sidebar_current("docs-aws-resource-rds-cluster-parameter-group") %>>
                            <a href="/docs/providers/aws/r/rds_cluster_parameter_group.html">aws_rds_cluster_parameter_group</a>
                        </li>

                    </ul>
                </li>

                 <li<%= sidebar_current("docs-aws-resource-neptune") %>>
                    <a href="#">Neptune Resources</a>
                    <ul class="nav nav-visible">

                        <li<%= sidebar_current("docs-aws-resource-neptune-parameter-group") %>>
                            <a href="/docs/providers/aws/r/neptune_parameter_group.html">aws_neptune_parameter_group</a>
                        </li>

                        <li<%= sidebar_current("docs-aws-resource-neptune-subnet-group") %>>
                            <a href="/docs/providers/aws/r/neptune_subnet_group.html">aws_neptune_subnet_group</a>
                        </li>

                         <li<%= sidebar_current("docs-aws-resource-neptune-cluster-parameter-group") %>>
                            <a href="/docs/providers/aws/r/neptune_cluster_parameter_group.html">aws_neptune_cluster_parameter_group</a>
                        </li>

                    </ul>
                </li>

              <li<%= sidebar_current("docs-aws-resource-redshift") %>>
                <a href="#">Redshift Resources</a>
                <ul class="nav nav-visible">

                  <li<%= sidebar_current("docs-aws-resource-redshift-cluster") %>>
                    <a href="/docs/providers/aws/r/redshift_cluster.html">aws_redshift_cluster</a>
                  </li>

                  <li<%= sidebar_current("docs-aws-resource-redshift-parameter-group") %>>
                    <a href="/docs/providers/aws/r/redshift_parameter_group.html">aws_redshift_parameter_group</a>
                  </li>

                  <li<%= sidebar_current("docs-aws-resource-redshift-security-group") %>>
                    <a href="/docs/providers/aws/r/redshift_security_group.html">aws_redshift_security_group</a>
                  </li>

                  <li<%= sidebar_current("docs-aws-resource-redshift-subnet-group") %>>
                    <a href="/docs/providers/aws/r/redshift_subnet_group.html">aws_redshift_subnet_group</a>
                  </li>

                </ul>
              </li>

              <li<%= sidebar_current("docs-aws-resource-waf") %>>
                <a href="#">WAF Resources</a>
                <ul class="nav nav-visible">

                  <li<%= sidebar_current("docs-aws-resource-waf-bytematchset") %>>
                    <a href="/docs/providers/aws/r/waf_byte_match_set.html">aws_waf_byte_match_set</a>
                  </li>

                  <li<%= sidebar_current("docs-aws-resource-waf-geo-match-set") %>>
                    <a href="/docs/providers/aws/r/waf_geo_match_set.html">aws_waf_geo_match_set</a>
                  </li>

                  <li<%= sidebar_current("docs-aws-resource-waf-ipset") %>>
                    <a href="/docs/providers/aws/r/waf_ipset.html">aws_waf_ipset</a>
                  </li>

                  <li<%= sidebar_current("docs-aws-resource-waf-rate-based-rule") %>>
                    <a href="/docs/providers/aws/r/waf_rate_based_rule.html">aws_waf_rate_based_rule</a>
                  </li>

                  <li<%= sidebar_current("docs-aws-resource-waf-regex-match-set") %>>
                    <a href="/docs/providers/aws/r/waf_regex_match_set.html">aws_waf_regex_match_set</a>
                  </li>

                  <li<%= sidebar_current("docs-aws-resource-waf-regex-pattern-set") %>>
                    <a href="/docs/providers/aws/r/waf_regex_pattern_set.html">aws_waf_regex_pattern_set</a>
                  </li>

                  <li<%= sidebar_current("docs-aws-resource-waf-rule") %>>
                    <a href="/docs/providers/aws/r/waf_rule.html">aws_waf_rule</a>
                  </li>

                  <li<%= sidebar_current("docs-aws-resource-waf-rule-group") %>>
                    <a href="/docs/providers/aws/r/waf_rule_group.html">aws_waf_rule_group</a>
                  </li>

                  <li<%= sidebar_current("docs-aws-resource-waf-size-constraint-set") %>>
                    <a href="/docs/providers/aws/r/waf_size_constraint_set.html">aws_waf_size_constraint_set</a>
                  </li>

                  <li<%= sidebar_current("docs-aws-resource-waf-sql-injection-match-set") %>>
                    <a href="/docs/providers/aws/r/waf_sql_injection_match_set.html">aws_waf_sql_injection_match_set</a>
                  </li>

                  <li<%= sidebar_current("docs-aws-resource-waf-webacl") %>>
                    <a href="/docs/providers/aws/r/waf_web_acl.html">aws_waf_web_acl</a>
                  </li>

                  <li<%= sidebar_current("docs-aws-resource-waf-xss-match-set") %>>
                    <a href="/docs/providers/aws/r/waf_xss_match_set.html">aws_waf_xss_match_set</a>
                  </li>

                </ul>
              </li>

              <li<%= sidebar_current("docs-aws-resource-wafregional") %>>
                <a href="#">WAF Regional Resources</a>
                <ul class="nav nav-visible">

                  <li<%= sidebar_current("docs-aws-resource-wafregional-bytematchset") %>>
                    <a href="/docs/providers/aws/r/wafregional_byte_match_set.html">aws_wafregional_byte_match_set</a>
                  </li>

                  <li<%= sidebar_current("docs-aws-resource-wafregional-geo-match-set") %>>
                    <a href="/docs/providers/aws/r/wafregional_geo_match_set.html">aws_wafregional_geo_match_set</a>
                  </li>

                  <li<%= sidebar_current("docs-aws-resource-wafregional-ipset") %>>
                    <a href="/docs/providers/aws/r/wafregional_ipset.html">aws_wafregional_ipset</a>
                  </li>

                  <li<%= sidebar_current("docs-aws-resource-wafregional-rate-based-rule") %>>
                    <a href="/docs/providers/aws/r/wafregional_rate_based_rule.html">aws_wafregional_rate_based_rule</a>
                  </li>

                  <li<%= sidebar_current("docs-aws-resource-wafregional-regex-match-set") %>>
                    <a href="/docs/providers/aws/r/wafregional_regex_match_set.html">aws_wafregional_regex_match_set</a>
                  </li>

                  <li<%= sidebar_current("docs-aws-resource-wafregional-regex-pattern-set") %>>
                    <a href="/docs/providers/aws/r/wafregional_regex_pattern_set.html">aws_wafregional_regex_pattern_set</a>
                  </li>

                  <li<%= sidebar_current("docs-aws-resource-wafregional-rule") %>>
                    <a href="/docs/providers/aws/r/wafregional_rule.html">aws_wafregional_rule</a>
                  </li>

                  <li<%= sidebar_current("docs-aws-resource-wafregional-rule-group") %>>
                    <a href="/docs/providers/aws/r/wafregional_rule_group.html">aws_wafregional_rule_group</a>
                  </li>

                   <li<%= sidebar_current("docs-aws-resource-wafregional-size-constraint-set") %>>
                    <a href="/docs/providers/aws/r/wafregional_size_constraint_set.html">aws_wafregional_size_constraint_set</a>
                  </li>

                  <li<%= sidebar_current("docs-aws-resource-wafregional-sql-injection-match-set") %>>
                    <a href="/docs/providers/aws/r/wafregional_sql_injection_match_set.html">aws_wafregional_sql_injection_match_set</a>
                  </li>

                  <li<%= sidebar_current("docs-aws-resource-wafregional-web-acl") %>>
                    <a href="/docs/providers/aws/r/wafregional_web_acl.html">aws_wafregional_web_acl</a>
                  </li>

                  <li<%= sidebar_current("docs-aws-resource-wafregional-web-acl-association") %>>
                    <a href="/docs/providers/aws/r/wafregional_web_acl_association.html">aws_wafregional_web_acl_association</a>
                  </li>

                  <li<%= sidebar_current("docs-aws-resource-wafregional-xss-match-set") %>>
                    <a href="/docs/providers/aws/r/wafregional_xss_match_set.html">aws_wafregional_xss_match_set</a>
                  </li>

                </ul>
              </li>


                <li<%= sidebar_current("docs-aws-resource-route53") %>>
                    <a href="#">Route53 Resources</a>
                    <ul class="nav nav-visible">

                        <li<%= sidebar_current("docs-aws-resource-route53-delegation-set") %>>
                            <a href="/docs/providers/aws/r/route53_delegation_set.html">aws_route53_delegation_set</a>
                        </li>

                        <li<%= sidebar_current("docs-aws-resource-route53-health-check") %>>
                            <a href="/docs/providers/aws/r/route53_health_check.html">aws_route53_health_check</a>
                        </li>

                        <li<%= sidebar_current("docs-aws-resource-route53-query-log") %>>
                            <a href="/docs/providers/aws/r/route53_query_log.html">aws_route53_query_log</a>
                        </li>

                        <li<%= sidebar_current("docs-aws-resource-route53-record") %>>
                            <a href="/docs/providers/aws/r/route53_record.html">aws_route53_record</a>
                        </li>

                        <li<%= sidebar_current("docs-aws-resource-route53-zone") %>>
                            <a href="/docs/providers/aws/r/route53_zone.html">aws_route53_zone</a>
                        </li>

                        <li<%= sidebar_current("docs-aws-resource-route53-zone-association") %>>
                            <a href="/docs/providers/aws/r/route53_zone_association.html">aws_route53_zone_association</a>
                        </li>

                    </ul>
                </li>


                <li<%= sidebar_current("docs-aws-resource-s3") %>>
                    <a href="#">S3 Resources</a>
                    <ul class="nav nav-visible">

                        <li<%= sidebar_current("docs-aws-resource-s3-bucket") %>>
                            <a href="/docs/providers/aws/r/s3_bucket.html">aws_s3_bucket</a>
                        </li>

                        <li<%= sidebar_current("docs-aws-resource-s3-bucket-metric") %>>
                            <a href="/docs/providers/aws/r/s3_bucket_metric.html">aws_s3_bucket_metric</a>
                        </li>

                        <li<%= sidebar_current("docs-aws-resource-s3-bucket-notification") %>>
                            <a href="/docs/providers/aws/r/s3_bucket_notification.html">aws_s3_bucket_notification</a>
                        </li>

                        <li<%= sidebar_current("docs-aws-resource-s3-bucket-object") %>>
                            <a href="/docs/providers/aws/r/s3_bucket_object.html">aws_s3_bucket_object</a>
                        </li>

                        <li<%= sidebar_current("docs-aws-resource-s3-bucket-policy") %>>
                            <a href="/docs/providers/aws/r/s3_bucket_policy.html">aws_s3_bucket_policy</a>
                        </li>
                    </ul>
                </li>

                <li<%= sidebar_current("docs-aws-resource-secretsmanager") %>>
                    <a href="#">Secrets Manager Resources</a>
                    <ul class="nav nav-visible">

                        <li<%= sidebar_current("docs-aws-resource-secretsmanager-secret") %>>
                            <a href="/docs/providers/aws/r/secretsmanager_secret.html">aws_secretsmanager_secret</a>
                        </li>

                        <li<%= sidebar_current("docs-aws-resource-secretsmanager-secret-version") %>>
                            <a href="/docs/providers/aws/r/secretsmanager_secret_version.html">aws_secretsmanager_secret_version</a>
                        </li>

                    </ul>
                </li>

                <li<%= sidebar_current("docs-aws-resource-ses") %>>
                    <a href="#">SES Resources</a>
                    <ul class="nav nav-visible">

                        <li<%= sidebar_current("docs-aws-resource-ses-active-receipt-rule-set") %>>
                            <a href="/docs/providers/aws/r/ses_active_receipt_rule_set.html">aws_ses_active_receipt_rule_set</a>
                        </li>

                        <li<%= sidebar_current("docs-aws-resource-ses-domain-identity") %>>
                            <a href="/docs/providers/aws/r/ses_domain_identity.html">aws_ses_domain_identity</a>
                        </li>

                        <li<%= sidebar_current("docs-aws-resource-ses-domain-identity-verification") %>>
                            <a href="/docs/providers/aws/r/ses_domain_identity_verification.html">aws_ses_domain_identity_verification</a>
                        </li>

                        <li<%= sidebar_current("docs-aws-resource-ses-domain-dkim") %>>
                            <a href="/docs/providers/aws/r/ses_domain_dkim.html">aws_ses_domain_dkim</a>
                        </li>

                        <li<%= sidebar_current("docs-aws-resource-ses-domain-mail-from") %>>
                            <a href="/docs/providers/aws/r/ses_domain_mail_from.html">aws_ses_domain_mail_from</a>
                        </li>

                        <li<%= sidebar_current("docs-aws-resource-ses-receipt-filter") %>>
                            <a href="/docs/providers/aws/r/ses_receipt_filter.html">aws_ses_receipt_filter</a>
                        </li>

                        <li<%= sidebar_current("docs-aws-resource-ses-receipt-rule") %>>
                            <a href="/docs/providers/aws/r/ses_receipt_rule.html">aws_ses_receipt_rule</a>
                        </li>

                        <li<%= sidebar_current("docs-aws-resource-ses-receipt-rule-set") %>>
                            <a href="/docs/providers/aws/r/ses_receipt_rule_set.html">aws_ses_receipt_rule_set</a>
                        </li>

                        <li<%= sidebar_current("docs-aws-resource-ses-configuration-set") %>>
                            <a href="/docs/providers/aws/r/ses_configuration_set.html">aws_ses_configuration_set</a>
                        </li>

                        <li<%= sidebar_current("docs-aws-resource-ses-event-destination") %>>
                            <a href="/docs/providers/aws/r/ses_event_destination.html">aws_ses_event_destination</a>
                        </li>

                        <li<%= sidebar_current("docs-aws-resource-ses-identity-notification-topic") %>>
                            <a href="/docs/providers/aws/r/ses_identity_notification_topic.html">aws_ses_identity_notification_topic</a>
                        </li>

                        <li<%= sidebar_current("docs-aws-resource-ses-template") %>>
                            <a href="/docs/providers/aws/r/ses_template.html">aws_ses_template</a>
                        </li>

                    </ul>
                </li>

                <li<%= sidebar_current("docs-aws-resource-service-catalog") %>>
                    <a href="#">Service Catalog Resources</a>
                    <ul class="nav nav-visible">

                        <li<%= sidebar_current("docs-aws-resource-servicecatalog-portfolio") %>>
                            <a href="/docs/providers/aws/r/servicecatalog_portfolio.html">aws_servicecatalog_portfolio</a>
                        </li>

                    </ul>
                </li>

                <li<%= sidebar_current("docs-aws-resource-service-discovery") %>>
                    <a href="#">Service Discovery Resources</a>
                    <ul class="nav nav-visible">

                        <li<%= sidebar_current("docs-aws-resource-service-discovery-private-dns-namespace") %>>
                            <a href="/docs/providers/aws/r/service_discovery_private_dns_namespace.html">aws_service_discovery_private_dns_namespace</a>
                        </li>

                        <li<%= sidebar_current("docs-aws-resource-service-discovery-public-dns-namespace") %>>
                            <a href="/docs/providers/aws/r/service_discovery_public_dns_namespace.html">aws_service_discovery_public_dns_namespace</a>
                        </li>

                        <li<%= sidebar_current("docs-aws-resource-service-discovery-service") %>>
                            <a href="/docs/providers/aws/r/service_discovery_service.html">aws_service_discovery_service</a>
                        </li>

                    </ul>
                </li>

                <li<%= sidebar_current("docs-aws-resource-sfn") %>>
                    <a href="#">Step Function Resources</a>
                    <ul class="nav nav-visible">

                        <li<%= sidebar_current("docs-aws-resource-sfn-activity") %>>
                            <a href="/docs/providers/aws/r/sfn_activity.html">aws_sfn_activity</a>
                        </li>

                        <li<%= sidebar_current("docs-aws-resource-sfn-state-machine") %>>
                            <a href="/docs/providers/aws/r/sfn_state_machine.html">aws_sfn_state_machine</a>
                        </li>

                    </ul>
                </li>


                <li<%= sidebar_current("docs-aws-resource-simpledb") %>>
                    <a href="#">SimpleDB Resources</a>
                    <ul class="nav nav-visible">

                        <li<%= sidebar_current("docs-aws-resource-simpledb-domain") %>>
                            <a href="/docs/providers/aws/r/simpledb_domain.html">aws_simpledb_domain</a>
                        </li>

                    </ul>
                </li>


                <li<%= sidebar_current("docs-aws-resource-sns") %>>
                    <a href="#">SNS Resources</a>
                    <ul class="nav nav-visible">

                        <li<%= sidebar_current("docs-aws-resource-sns-platform-application") %>>
                            <a href="/docs/providers/aws/r/sns_platform_application.html">aws_sns_platform_application</a>
                        </li>

                        <li<%= sidebar_current("docs-aws-resource-sns-sms-preferences") %>>
                            <a href="/docs/providers/aws/r/sns_sms_preferences.html">aws_sns_sms_preferences</a>
                        </li>

                        <li<%= sidebar_current("docs-aws-resource-sns-topic") %>>
                            <a href="/docs/providers/aws/r/sns_topic.html">aws_sns_topic</a>
                        </li>

                        <li<%= sidebar_current("docs-aws-resource-sns-topic-policy") %>>
                            <a href="/docs/providers/aws/r/sns_topic_policy.html">aws_sns_topic_policy</a>
                        </li>

                        <li<%= sidebar_current("docs-aws-resource-sns-topic-subscription") %>>
                            <a href="/docs/providers/aws/r/sns_topic_subscription.html">aws_sns_topic_subscription</a>
                        </li>

                    </ul>
                </li>

                <li<%= sidebar_current("docs-aws-resource-ssm") %>>
                    <a href="#">SSM Resources</a>
                    <ul class="nav nav-visible">

                        <li<%= sidebar_current("docs-aws-resource-ssm-activation") %>>
                            <a href="/docs/providers/aws/r/ssm_activation.html">aws_ssm_activation</a>
                        </li>

                        <li<%= sidebar_current("docs-aws-resource-ssm-association") %>>
                            <a href="/docs/providers/aws/r/ssm_association.html">aws_ssm_association</a>
                        </li>

                        <li<%= sidebar_current("docs-aws-resource-ssm-document") %>>
                            <a href="/docs/providers/aws/r/ssm_document.html">aws_ssm_document</a>
                        </li>

                        <li<%= sidebar_current("docs-aws-resource-ssm-maintenance-window") %>>
                            <a href="/docs/providers/aws/r/ssm_maintenance_window.html">aws_ssm_maintenance_window</a>
                        </li>

                        <li<%= sidebar_current("docs-aws-resource-ssm-maintenance-window-target") %>>
                            <a href="/docs/providers/aws/r/ssm_maintenance_window_target.html">aws_ssm_maintenance_window_target</a>
                        </li>

                        <li<%= sidebar_current("docs-aws-resource-ssm-maintenance-window-task") %>>
                            <a href="/docs/providers/aws/r/ssm_maintenance_window_task.html">aws_ssm_maintenance_window_task</a>
                        </li>

                        <li<%= sidebar_current("docs-aws-resource-ssm-patch-baseline") %>>
                            <a href="/docs/providers/aws/r/ssm_patch_baseline.html">aws_ssm_patch_baseline</a>
                        </li>

                        <li<%= sidebar_current("docs-aws-resource-ssm-patch-group") %>>
                            <a href="/docs/providers/aws/r/ssm_patch_group.html">aws_ssm_patch_group</a>
                        </li>
                        <li<%= sidebar_current("docs-aws-resource-ssm-parameter") %>>
                            <a href="/docs/providers/aws/r/ssm_parameter.html">aws_ssm_parameter</a>
                        </li>

                        <li<%= sidebar_current("docs-aws-resource-ssm-resource-data-sync") %>>
                            <a href="/docs/providers/aws/r/ssm_resource_data_sync.html">aws_ssm_resource_data_sync</a>
                        </li>

                    </ul>
                </li>

                <li<%= sidebar_current("docs-aws-resource-sqs") %>>
                    <a href="#">SQS Resources</a>
                    <ul class="nav nav-visible">

                        <li<%= sidebar_current("docs-aws-resource-sqs-queue") %>>
                            <a href="/docs/providers/aws/r/sqs_queue.html">aws_sqs_queue</a>
                        </li>

                        <li<%= sidebar_current("docs-aws-resource-sqs-queue-policy") %>>
                            <a href="/docs/providers/aws/r/sqs_queue_policy.html">aws_sqs_queue_policy</a>
                        </li>

                    </ul>
                </li>


                <li<%= sidebar_current("docs-aws-resource-(default|customer|egress-only-internet-gateway|flow|internet-gateway|main-route|network|route-|security-group|security-group-attachment|subnet|vpc|vpn)") %>>
                    <a href="#">VPC Resources</a>
                    <ul class="nav nav-visible">

                        <li<%= sidebar_current("docs-aws-resource-customer-gateway") %>>
                            <a href="/docs/providers/aws/r/customer_gateway.html">aws_customer_gateway</a>
                        </li>

                        <li<%= sidebar_current("docs-aws-resource-default-network-acl") %>>
                            <a href="/docs/providers/aws/r/default_network_acl.html">aws_default_network_acl</a>
                        </li>

                        <li<%= sidebar_current("docs-aws-resource-default-route-table") %>>
                            <a href="/docs/providers/aws/r/default_route_table.html">aws_default_route_table</a>
                        </li>

                        <li<%= sidebar_current("docs-aws-resource-default-security-group") %>>
                            <a href="/docs/providers/aws/r/default_security_group.html">aws_default_security_group</a>
                        </li>

                        <li<%= sidebar_current("docs-aws-resource-default-subnet") %>>
                            <a href="/docs/providers/aws/r/default_subnet.html">aws_default_subnet</a>
                        </li>

                        <li<%= sidebar_current("docs-aws-resource-default-vpc") %>>
                            <a href="/docs/providers/aws/r/default_vpc.html">aws_default_vpc</a>
                        </li>

                        <li<%= sidebar_current("docs-aws-resource-default-vpc-dhcp-options") %>>
                            <a href="/docs/providers/aws/r/default_vpc_dhcp_options.html">aws_default_vpc_dhcp_options</a>
                        </li>

                        <li<%= sidebar_current("docs-aws-resource-egress-only-internet-gateway") %>>
                          <a href="/docs/providers/aws/r/egress_only_internet_gateway.html">aws_egress_only_internet_gateway</a>
                        </li>

                        <li<%= sidebar_current("docs-aws-resource-flow-log") %>>
                            <a href="/docs/providers/aws/r/flow_log.html">aws_flow_log</a>
                        </li>

                        <li<%= sidebar_current("docs-aws-resource-internet-gateway") %>>
                            <a href="/docs/providers/aws/r/internet_gateway.html">aws_internet_gateway</a>
                        </li>

                        <li<%= sidebar_current("docs-aws-resource-main-route-table-assoc") %>>
                            <a href="/docs/providers/aws/r/main_route_table_assoc.html">aws_main_route_table_association</a>
                        </li>

                        <li<%= sidebar_current("docs-aws-resource-nat-gateway") %>>
                            <a href="/docs/providers/aws/r/nat_gateway.html">aws_nat_gateway</a>
                        </li>

                        <li<%= sidebar_current("docs-aws-resource-network-acl") %>>
                            <a href="/docs/providers/aws/r/network_acl.html">aws_network_acl</a>
                        </li>

                        <li<%= sidebar_current("docs-aws-resource-network-acl-rule") %>>
                          <a href="/docs/providers/aws/r/network_acl_rule.html">aws_network_acl_rule</a>
                        </li>

                        <li<%= sidebar_current("docs-aws-resource-network-interface") %>>
                            <a href="/docs/providers/aws/r/network_interface.html">aws_network_interface</a>
                        </li>
                        <li<%= sidebar_current("docs-aws-resource-network-interface-attachment") %>>
                            <a href="/docs/providers/aws/r/network_interface_attachment.html">aws_network_interface_attachment</a>
                        </li>
                        <li<%= sidebar_current("docs-aws-resource-route|") %>>
                          <a href="/docs/providers/aws/r/route.html">aws_route</a>
                        </li>

                        <li<%= sidebar_current("docs-aws-resource-route-table|") %>>
                            <a href="/docs/providers/aws/r/route_table.html">aws_route_table</a>
                        </li>

                        <li<%= sidebar_current("docs-aws-resource-route-table-association") %>>
                            <a href="/docs/providers/aws/r/route_table_association.html">aws_route_table_association</a>
                        </li>

                        <li<%= sidebar_current("docs-aws-resource-security-group") %>>
                            <a href="/docs/providers/aws/r/security_group.html">aws_security_group</a>
                        </li>

                        <li<%= sidebar_current("docs-aws-resource-network-interface-sg-attachment") %>>
                            <a href="/docs/providers/aws/r/network_interface_sg_attachment.html">aws_network_interface_sg_attachment</a>
                        </li>

                        <li<%= sidebar_current("docs-aws-resource-security-group-rule") %>>
                            <a href="/docs/providers/aws/r/security_group_rule.html">aws_security_group_rule</a>
                        </li>

                        <li<%= sidebar_current("docs-aws-resource-subnet") %>>
                            <a href="/docs/providers/aws/r/subnet.html">aws_subnet</a>
                        </li>

                        <li<%= sidebar_current("docs-aws-resource-vpc") %>>
                            <a href="/docs/providers/aws/r/vpc.html">aws_vpc</a>
                        </li>

                        <li<%= sidebar_current("docs-aws-resource-vpc-dhcp-options") %>>
                            <a href="/docs/providers/aws/r/vpc_dhcp_options.html">aws_vpc_dhcp_options</a>
                        </li>

                        <li<%= sidebar_current("docs-aws-resource-vpc-dhcp-options-association") %>>
                            <a href="/docs/providers/aws/r/vpc_dhcp_options_association.html">aws_vpc_dhcp_options_association</a>
                        </li>

                        <li<%= sidebar_current("docs-aws-resource-vpc-endpoint") %>>
                            <a href="/docs/providers/aws/r/vpc_endpoint.html">aws_vpc_endpoint</a>
                        </li>

                        <li<%= sidebar_current("docs-aws-resource-vpc-endpoint-connection-notification") %>>
                            <a href="/docs/providers/aws/r/vpc_endpoint_connection_notification.html">aws_vpc_endpoint_connection_notification</a>
                        </li>

                        <li<%= sidebar_current("docs-aws-resource-vpc-endpoint-route-table-association") %>>
                            <a href="/docs/providers/aws/r/vpc_endpoint_route_table_association.html">aws_vpc_endpoint_route_table_association</a>
                        </li>

                        <li<%= sidebar_current("docs-aws-resource-vpc-endpoint-service") %>>
                            <a href="/docs/providers/aws/r/vpc_endpoint_service.html">aws_vpc_endpoint_service</a>
                        </li>

                        <li<%= sidebar_current("docs-aws-resource-vpc-endpoint-service-allowed-principal") %>>
                            <a href="/docs/providers/aws/r/vpc_endpoint_service_allowed_principal.html">aws_vpc_endpoint_service_allowed_principal</a>
                        </li>

                        <li<%= sidebar_current("docs-aws-resource-vpc-endpoint-subnet-association") %>>
                            <a href="/docs/providers/aws/r/vpc_endpoint_subnet_association.html">aws_vpc_endpoint_subnet_association</a>
                        </li>

                        <li<%= sidebar_current("docs-aws-resource-vpc-peering") %>>
                            <a href="/docs/providers/aws/r/vpc_peering.html">aws_vpc_peering_connection</a>
                        </li>

                        <li<%= sidebar_current("docs-aws-resource-vpc-peering-accepter") %>>
                            <a href="/docs/providers/aws/r/vpc_peering_accepter.html">aws_vpc_peering_connection_accepter</a>
                        </li>

                        <li<%= sidebar_current("docs-aws-resource-vpc-peering-options") %>>
                            <a href="/docs/providers/aws/r/vpc_peering_options.html">aws_vpc_peering_connection_options</a>
                        </li>

                        <li<%= sidebar_current("docs-aws-resource-vpn-connection") %>>
                            <a href="/docs/providers/aws/r/vpn_connection.html">aws_vpn_connection</a>
                        </li>

                        <li<%= sidebar_current("docs-aws-resource-vpn-connection-route") %>>
                            <a href="/docs/providers/aws/r/vpn_connection_route.html">aws_vpn_connection_route</a>
                        </li>

                        <li<%= sidebar_current("docs-aws-resource-vpn-gateway-x") %>>
                            <a href="/docs/providers/aws/r/vpn_gateway.html">aws_vpn_gateway</a>
                        </li>

                        <li<%= sidebar_current("docs-aws-resource-vpn-gateway-attachment") %>>
                            <a href="/docs/providers/aws/r/vpn_gateway_attachment.html">aws_vpn_gateway_attachment</a>
                        </li>

                        <li<%= sidebar_current("docs-aws-resource-vpn-gateway-route-propagation") %>>
                            <a href="/docs/providers/aws/r/vpn_gateway_route_propagation.html">aws_vpn_gateway_route_propagation</a>
                        </li>

                    </ul>
                </li>

            </ul>
        </div>
    <% end %>

    <%= yield %>
<% end %><|MERGE_RESOLUTION|>--- conflicted
+++ resolved
@@ -776,19 +776,17 @@
                         <li<%= sidebar_current("docs-aws-resource-dx-gateway-association") %>>
                             <a href="/docs/providers/aws/r/dx_gateway_association.html">aws_dx_gateway_association</a>
                         </li>
-<<<<<<< HEAD
                         <li<%= sidebar_current("docs-aws-resource-dx-hosted-private-virtual-interface") %>>
                             <a href="/docs/providers/aws/r/dx_hosted_private_virtual_interface.html">aws_dx_hosted_private_virtual_interface</a>
                         </li>
                         <li<%= sidebar_current("docs-aws-resource-dx-hosted-private-virtual-interface-accepter") %>>
                             <a href="/docs/providers/aws/r/dx_hosted_private_virtual_interface_accepter.html">aws_dx_hosted_private_virtual_interface_accepter</a>
-=======
+                        </li>
                         <li<%= sidebar_current("docs-aws-resource-dx-hosted-public-virtual-interface") %>>
                             <a href="/docs/providers/aws/r/dx_hosted_public_virtual_interface.html">aws_dx_hosted_public_virtual_interface</a>
                         </li>
                         <li<%= sidebar_current("docs-aws-resource-dx-hosted-public-virtual-interface-accepter") %>>
                             <a href="/docs/providers/aws/r/dx_hosted_public_virtual_interface_accepter.html">aws_dx_hosted_public_virtual_interface_accepter</a>
->>>>>>> 5af45810
                         </li>
                         <li<%= sidebar_current("docs-aws-resource-dx-lag") %>>
                             <a href="/docs/providers/aws/r/dx_lag.html">aws_dx_lag</a>
