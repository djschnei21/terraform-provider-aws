{
	"comment": "",
	"ignore": "appengine test github.com/hashicorp/nomad/ github.com/hashicorp/terraform/backend",
	"package": [
		{
			"checksumSHA1": "AH7jcN7pvaPDU6UjHdpT081DDGk=",
			"path": "cloud.google.com/go/compute/metadata",
			"revision": "36dc44d65c859022eaa611ad10621be885d3643a",
			"revisionTime": "2017-10-25T01:01:36Z"
		},
		{
			"checksumSHA1": "/ixPd+hSgsbAjBI/fPqmHtTFRM8=",
			"path": "cloud.google.com/go/iam",
			"revision": "8c4ed1f54434ff9ea67929c91a4a10db57a52780",
			"revisionTime": "2017-11-02T20:51:44Z"
		},
		{
			"checksumSHA1": "+2A2Mazq65iiT8xIDgSh5cypBSQ=",
			"path": "cloud.google.com/go/internal",
			"revision": "8c4ed1f54434ff9ea67929c91a4a10db57a52780",
			"revisionTime": "2017-11-02T20:51:44Z"
		},
		{
			"checksumSHA1": "MCns2LLZtUZEx6JWyYBrcbSuTXg=",
			"path": "cloud.google.com/go/internal/optional",
			"revision": "8c4ed1f54434ff9ea67929c91a4a10db57a52780",
			"revisionTime": "2017-11-02T20:51:44Z"
		},
		{
			"checksumSHA1": "QXE70x1YpmwfX8bqcncO5LxjeEA=",
			"path": "cloud.google.com/go/internal/version",
			"revision": "8c4ed1f54434ff9ea67929c91a4a10db57a52780",
			"revisionTime": "2017-11-02T20:51:44Z"
		},
		{
			"checksumSHA1": "OjwUqj0+fsSmPGrenGRxHeUeM2o=",
			"path": "cloud.google.com/go/storage",
			"revision": "8c4ed1f54434ff9ea67929c91a4a10db57a52780",
			"revisionTime": "2017-11-02T20:51:44Z"
		},
		{
			"checksumSHA1": "mUr+CfHry/vyDz3SeO2f7UXI/PI=",
			"path": "github.com/Azure/azure-sdk-for-go/arm/storage",
			"revision": "f7bb4db3ea4c73dc58bd284c38ea644a79324be0",
			"revisionTime": "2017-10-23T18:42:54Z"
		},
		{
			"checksumSHA1": "KzijvZt+5kIVOsdv8GJkUK9njpc=",
			"path": "github.com/Azure/azure-sdk-for-go/storage",
			"revision": "f7bb4db3ea4c73dc58bd284c38ea644a79324be0",
			"revisionTime": "2017-10-23T18:42:54Z"
		},
		{
			"checksumSHA1": "Xd5xJ9A8KynuExnf30qfukN3RR0=",
			"path": "github.com/Azure/go-autorest/autorest",
			"revision": "c0eb859387e57a164bf64171da307e2ef8168b58",
			"revisionTime": "2017-10-20T21:14:44Z"
		},
		{
			"checksumSHA1": "Ktj3H1WpOqxnC9kdAA+F7Ol7/RQ=",
			"path": "github.com/Azure/go-autorest/autorest/adal",
			"revision": "c0eb859387e57a164bf64171da307e2ef8168b58",
			"revisionTime": "2017-10-20T21:14:44Z"
		},
		{
			"checksumSHA1": "Pt0rzDhmiWpNeGvXT73kra89guI=",
			"path": "github.com/Azure/go-autorest/autorest/azure",
			"revision": "c0eb859387e57a164bf64171da307e2ef8168b58",
			"revisionTime": "2017-10-20T21:14:44Z"
		},
		{
			"checksumSHA1": "9nXCi9qQsYjxCeajJKWttxgEt0I=",
			"path": "github.com/Azure/go-autorest/autorest/date",
			"revision": "c0eb859387e57a164bf64171da307e2ef8168b58",
			"revisionTime": "2017-10-20T21:14:44Z"
		},
		{
			"checksumSHA1": "HfqZyKllcHQDvTwgCaYL1jUPmW0=",
			"path": "github.com/Azure/go-autorest/autorest/validation",
			"revision": "c0eb859387e57a164bf64171da307e2ef8168b58",
			"revisionTime": "2017-10-20T21:14:44Z"
		},
		{
			"checksumSHA1": "PYNaEEt9v8iAvGVUD4do0YIeR1A=",
			"path": "github.com/Azure/go-ntlmssp",
			"revision": "c92175d540060095c69ced311f76aea56c83ecdb",
			"revisionTime": "2017-08-03T03:49:30Z"
		},
		{
			"checksumSHA1": "IrtvVIFBTQmk0+vM7g2xtka5SFg=",
			"path": "github.com/Unknwon/com",
			"revision": "7677a1d7c1137cd3dd5ba7a076d0c898a1ef4520",
			"revisionTime": "2017-08-19T22:39:52Z"
		},
		{
			"checksumSHA1": "jQh1fnoKPKMURvKkpdRjN695nAQ=",
			"path": "github.com/agext/levenshtein",
			"revision": "5f10fee965225ac1eecdc234c09daf5cd9e7f7b6",
			"revisionTime": "2017-02-17T06:30:20Z"
		},
		{
			"checksumSHA1": "LLVyR2dAgkihu0+HdZF+JK0gMMs=",
			"path": "github.com/agl/ed25519",
			"revision": "278e1ec8e8a6e017cd07577924d6766039146ced",
			"revisionTime": "2015-08-30T18:26:16Z"
		},
		{
			"checksumSHA1": "30PBqj9BW03KCVqASvLg3bR+xYc=",
			"path": "github.com/agl/ed25519/edwards25519",
			"revision": "278e1ec8e8a6e017cd07577924d6766039146ced",
			"revisionTime": "2015-08-30T18:26:16Z"
		},
		{
			"checksumSHA1": "FIL83loX9V9APvGQIjJpbxq53F0=",
			"path": "github.com/apparentlymart/go-cidr/cidr",
			"revision": "7e4b007599d4e2076d9a81be723b3912852dda2c",
			"revisionTime": "2017-04-18T07:21:50Z"
		},
		{
			"checksumSHA1": "+2yCNqbcf7VcavAptooQReTGiHY=",
			"path": "github.com/apparentlymart/go-rundeck-api",
			"revision": "f6af74d34d1ef69a511c59173876fc1174c11f0d",
			"revisionTime": "2016-08-26T14:30:32Z"
		},
		{
			"checksumSHA1": "Ffhtm8iHH7l2ynVVOIGJE3eiuLA=",
			"path": "github.com/apparentlymart/go-textseg/textseg",
			"revision": "b836f5c4d331d1945a2fead7188db25432d73b69",
			"revisionTime": "2017-05-31T20:39:52Z"
		},
		{
			"checksumSHA1": "l0iFqayYAaEip6Olaq3/LCOa/Sg=",
			"path": "github.com/armon/circbuf",
			"revision": "bbbad097214e2918d8543d5201d12bfd7bca254d",
			"revisionTime": "2015-08-27T00:49:46Z"
		},
		{
			"checksumSHA1": "GCTVJ1J/SGZstNZauuLAnTFOhGA=",
			"path": "github.com/armon/go-radix",
			"revision": "1fca145dffbcaa8fe914309b1ec0cfc67500fe61",
			"revisionTime": "2017-07-27T15:54:43Z"
		},
		{
			"checksumSHA1": "FjRG77ixVjba8OKxO2EYHnd0uVU=",
			"path": "github.com/aws/aws-sdk-go/aws",
			"revision": "25ef42b41b82230caae56ab23d872c81fb5c0eae",
			"revisionTime": "2017-12-12T20:57:05Z",
			"version": "v1.12.46",
			"versionExact": "v1.12.46"
		},
		{
			"checksumSHA1": "DtuTqKH29YnLjrIJkRYX0HQtXY0=",
			"path": "github.com/aws/aws-sdk-go/aws/arn",
			"revision": "25ef42b41b82230caae56ab23d872c81fb5c0eae",
			"revisionTime": "2017-12-12T20:57:05Z",
			"version": "v1.12.46",
			"versionExact": "v1.12.46"
		},
		{
			"checksumSHA1": "Y9W+4GimK4Fuxq+vyIskVYFRnX4=",
			"path": "github.com/aws/aws-sdk-go/aws/awserr",
			"revision": "25ef42b41b82230caae56ab23d872c81fb5c0eae",
			"revisionTime": "2017-12-12T20:57:05Z",
			"version": "v1.12.46",
			"versionExact": "v1.12.46"
		},
		{
			"checksumSHA1": "yyYr41HZ1Aq0hWc3J5ijXwYEcac=",
			"path": "github.com/aws/aws-sdk-go/aws/awsutil",
			"revision": "25ef42b41b82230caae56ab23d872c81fb5c0eae",
			"revisionTime": "2017-12-12T20:57:05Z",
			"version": "v1.12.46",
			"versionExact": "v1.12.46"
		},
		{
			"checksumSHA1": "9nE/FjZ4pYrT883KtV2/aI+Gayo=",
			"path": "github.com/aws/aws-sdk-go/aws/client",
			"revision": "25ef42b41b82230caae56ab23d872c81fb5c0eae",
			"revisionTime": "2017-12-12T20:57:05Z",
			"version": "v1.12.46",
			"versionExact": "v1.12.46"
		},
		{
			"checksumSHA1": "ieAJ+Cvp/PKv1LpUEnUXpc3OI6E=",
			"path": "github.com/aws/aws-sdk-go/aws/client/metadata",
			"revision": "25ef42b41b82230caae56ab23d872c81fb5c0eae",
			"revisionTime": "2017-12-12T20:57:05Z",
			"version": "v1.12.46",
			"versionExact": "v1.12.46"
		},
		{
			"checksumSHA1": "7/8j/q0TWtOgXyvEcv4B2Dhl00o=",
			"path": "github.com/aws/aws-sdk-go/aws/corehandlers",
			"revision": "25ef42b41b82230caae56ab23d872c81fb5c0eae",
			"revisionTime": "2017-12-12T20:57:05Z",
			"version": "v1.12.46",
			"versionExact": "v1.12.46"
		},
		{
			"checksumSHA1": "Y+cPwQL0dZMyqp3wI+KJWmA9KQ8=",
			"path": "github.com/aws/aws-sdk-go/aws/credentials",
			"revision": "25ef42b41b82230caae56ab23d872c81fb5c0eae",
			"revisionTime": "2017-12-12T20:57:05Z",
			"version": "v1.12.46",
			"versionExact": "v1.12.46"
		},
		{
			"checksumSHA1": "u3GOAJLmdvbuNUeUEcZSEAOeL/0=",
			"path": "github.com/aws/aws-sdk-go/aws/credentials/ec2rolecreds",
			"revision": "25ef42b41b82230caae56ab23d872c81fb5c0eae",
			"revisionTime": "2017-12-12T20:57:05Z",
			"version": "v1.12.46",
			"versionExact": "v1.12.46"
		},
		{
			"checksumSHA1": "NUJUTWlc1sV8b7WjfiYc4JZbXl0=",
			"path": "github.com/aws/aws-sdk-go/aws/credentials/endpointcreds",
			"revision": "25ef42b41b82230caae56ab23d872c81fb5c0eae",
			"revisionTime": "2017-12-12T20:57:05Z",
			"version": "v1.12.46",
			"versionExact": "v1.12.46"
		},
		{
			"checksumSHA1": "JEYqmF83O5n5bHkupAzA6STm0no=",
			"path": "github.com/aws/aws-sdk-go/aws/credentials/stscreds",
			"revision": "25ef42b41b82230caae56ab23d872c81fb5c0eae",
			"revisionTime": "2017-12-12T20:57:05Z",
			"version": "v1.12.46",
			"versionExact": "v1.12.46"
		},
		{
			"checksumSHA1": "ZdtYh3ZHSgP/WEIaqwJHTEhpkbs=",
			"path": "github.com/aws/aws-sdk-go/aws/defaults",
			"revision": "25ef42b41b82230caae56ab23d872c81fb5c0eae",
			"revisionTime": "2017-12-12T20:57:05Z",
			"version": "v1.12.46",
			"versionExact": "v1.12.46"
		},
		{
			"checksumSHA1": "/EXbk/z2TWjWc1Hvb4QYs3Wmhb8=",
			"path": "github.com/aws/aws-sdk-go/aws/ec2metadata",
			"revision": "25ef42b41b82230caae56ab23d872c81fb5c0eae",
			"revisionTime": "2017-12-12T20:57:05Z",
			"version": "v1.12.46",
			"versionExact": "v1.12.46"
		},
		{
			"checksumSHA1": "Tqn0CTx27c9NkqenTdDMlh2TLrM=",
			"path": "github.com/aws/aws-sdk-go/aws/endpoints",
			"revision": "25ef42b41b82230caae56ab23d872c81fb5c0eae",
			"revisionTime": "2017-12-12T20:57:05Z",
			"version": "v1.12.46",
			"versionExact": "v1.12.46"
		},
		{
			"checksumSHA1": "9GvAyILJ7g+VUg8Ef5DsT5GuYsg=",
			"path": "github.com/aws/aws-sdk-go/aws/request",
			"revision": "25ef42b41b82230caae56ab23d872c81fb5c0eae",
			"revisionTime": "2017-12-12T20:57:05Z",
			"version": "v1.12.46",
			"versionExact": "v1.12.46"
		},
		{
			"checksumSHA1": "HcGL4e6Uep4/80eCUI5xkcWjpQ0=",
			"path": "github.com/aws/aws-sdk-go/aws/session",
			"revision": "25ef42b41b82230caae56ab23d872c81fb5c0eae",
			"revisionTime": "2017-12-12T20:57:05Z",
			"version": "v1.12.46",
			"versionExact": "v1.12.46"
		},
		{
			"checksumSHA1": "iU00ZjhAml/13g+1YXT21IqoXqg=",
			"path": "github.com/aws/aws-sdk-go/aws/signer/v4",
			"revision": "25ef42b41b82230caae56ab23d872c81fb5c0eae",
			"revisionTime": "2017-12-12T20:57:05Z",
			"version": "v1.12.46",
			"versionExact": "v1.12.46"
		},
		{
			"checksumSHA1": "04ypv4x12l4q0TksA1zEVsmgpvw=",
			"path": "github.com/aws/aws-sdk-go/internal/shareddefaults",
			"revision": "25ef42b41b82230caae56ab23d872c81fb5c0eae",
			"revisionTime": "2017-12-12T20:57:05Z",
			"version": "v1.12.46",
			"versionExact": "v1.12.46"
		},
		{
			"checksumSHA1": "NStHCXEvYqG72GknZyv1jaKaeH0=",
			"path": "github.com/aws/aws-sdk-go/private/protocol",
			"revision": "25ef42b41b82230caae56ab23d872c81fb5c0eae",
			"revisionTime": "2017-12-12T20:57:05Z",
			"version": "v1.12.46",
			"versionExact": "v1.12.46"
		},
		{
			"checksumSHA1": "1QmQ3FqV37w0Zi44qv8pA1GeR0A=",
			"path": "github.com/aws/aws-sdk-go/private/protocol/ec2query",
			"revision": "25ef42b41b82230caae56ab23d872c81fb5c0eae",
			"revisionTime": "2017-12-12T20:57:05Z",
			"version": "v1.12.46",
			"versionExact": "v1.12.46"
		},
		{
			"checksumSHA1": "yHfT5DTbeCLs4NE2Rgnqrhe15ls=",
			"path": "github.com/aws/aws-sdk-go/private/protocol/json/jsonutil",
			"revision": "25ef42b41b82230caae56ab23d872c81fb5c0eae",
			"revisionTime": "2017-12-12T20:57:05Z",
			"version": "v1.12.46",
			"versionExact": "v1.12.46"
		},
		{
			"checksumSHA1": "R00RL5jJXRYq1iiK1+PGvMfvXyM=",
			"path": "github.com/aws/aws-sdk-go/private/protocol/jsonrpc",
			"revision": "25ef42b41b82230caae56ab23d872c81fb5c0eae",
			"revisionTime": "2017-12-12T20:57:05Z",
			"version": "v1.12.46",
			"versionExact": "v1.12.46"
		},
		{
			"checksumSHA1": "ZqY5RWavBLWTo6j9xqdyBEaNFRk=",
			"path": "github.com/aws/aws-sdk-go/private/protocol/query",
			"revision": "25ef42b41b82230caae56ab23d872c81fb5c0eae",
			"revisionTime": "2017-12-12T20:57:05Z",
			"version": "v1.12.46",
			"versionExact": "v1.12.46"
		},
		{
			"checksumSHA1": "9V1PvtFQ9MObZTc3sa86WcuOtOU=",
			"path": "github.com/aws/aws-sdk-go/private/protocol/query/queryutil",
			"revision": "25ef42b41b82230caae56ab23d872c81fb5c0eae",
			"revisionTime": "2017-12-12T20:57:05Z",
			"version": "v1.12.46",
			"versionExact": "v1.12.46"
		},
		{
			"checksumSHA1": "pkeoOfZpHRvFG/AOZeTf0lwtsFg=",
			"path": "github.com/aws/aws-sdk-go/private/protocol/rest",
			"revision": "25ef42b41b82230caae56ab23d872c81fb5c0eae",
			"revisionTime": "2017-12-12T20:57:05Z",
			"version": "v1.12.46",
			"versionExact": "v1.12.46"
		},
		{
			"checksumSHA1": "Rpu8KBtHZgvhkwHxUfaky+qW+G4=",
			"path": "github.com/aws/aws-sdk-go/private/protocol/restjson",
			"revision": "25ef42b41b82230caae56ab23d872c81fb5c0eae",
			"revisionTime": "2017-12-12T20:57:05Z",
			"version": "v1.12.46",
			"versionExact": "v1.12.46"
		},
		{
			"checksumSHA1": "ODo+ko8D6unAxZuN1jGzMcN4QCc=",
			"path": "github.com/aws/aws-sdk-go/private/protocol/restxml",
			"revision": "25ef42b41b82230caae56ab23d872c81fb5c0eae",
			"revisionTime": "2017-12-12T20:57:05Z",
			"version": "v1.12.46",
			"versionExact": "v1.12.46"
		},
		{
			"checksumSHA1": "0qYPUga28aQVkxZgBR3Z86AbGUQ=",
			"path": "github.com/aws/aws-sdk-go/private/protocol/xml/xmlutil",
			"revision": "25ef42b41b82230caae56ab23d872c81fb5c0eae",
			"revisionTime": "2017-12-12T20:57:05Z",
			"version": "v1.12.46",
			"versionExact": "v1.12.46"
		},
		{
			"checksumSHA1": "F6mth+G7dXN1GI+nktaGo8Lx8aE=",
			"path": "github.com/aws/aws-sdk-go/private/signer/v2",
			"revision": "25ef42b41b82230caae56ab23d872c81fb5c0eae",
			"revisionTime": "2017-12-12T20:57:05Z",
			"version": "v1.12.46",
			"versionExact": "v1.12.46"
		},
		{
			"checksumSHA1": "vnYDXA1NxJ7Hu+DMfXNk1UnmkWg=",
			"path": "github.com/aws/aws-sdk-go/service/acm",
			"revision": "25ef42b41b82230caae56ab23d872c81fb5c0eae",
			"revisionTime": "2017-12-12T20:57:05Z",
			"version": "v1.12.46",
			"versionExact": "v1.12.46"
		},
		{
			"checksumSHA1": "1RJUtQledDNrJ50K4Oqbe/UY6fg=",
			"path": "github.com/aws/aws-sdk-go/service/apigateway",
			"revision": "25ef42b41b82230caae56ab23d872c81fb5c0eae",
			"revisionTime": "2017-12-12T20:57:05Z",
			"version": "v1.12.46",
			"versionExact": "v1.12.46"
		},
		{
			"checksumSHA1": "X8tOI6i+RJwXIgg1qBjDNclyG/0=",
			"path": "github.com/aws/aws-sdk-go/service/applicationautoscaling",
			"revision": "25ef42b41b82230caae56ab23d872c81fb5c0eae",
			"revisionTime": "2017-12-12T20:57:05Z",
			"version": "v1.12.46",
			"versionExact": "v1.12.46"
		},
		{
			"checksumSHA1": "aDAaH6YiA50IrJ5Smfg0fovrniA=",
			"path": "github.com/aws/aws-sdk-go/service/appsync",
			"revision": "25ef42b41b82230caae56ab23d872c81fb5c0eae",
			"revisionTime": "2017-12-12T20:57:05Z",
			"version": "v1.12.46",
			"versionExact": "v1.12.46"
		},
		{
			"checksumSHA1": "oBXDw1zQTfxcKsK3ZjtKcS7gBLI=",
			"path": "github.com/aws/aws-sdk-go/service/athena",
			"revision": "25ef42b41b82230caae56ab23d872c81fb5c0eae",
			"revisionTime": "2017-12-12T20:57:05Z",
			"version": "v1.12.46",
			"versionExact": "v1.12.46"
		},
		{
			"checksumSHA1": "ITAwWyJp4t9AGfUXm9M3pFWTHVA=",
			"path": "github.com/aws/aws-sdk-go/service/autoscaling",
			"revision": "25ef42b41b82230caae56ab23d872c81fb5c0eae",
			"revisionTime": "2017-12-12T20:57:05Z",
			"version": "v1.12.46",
			"versionExact": "v1.12.46"
		},
		{
			"checksumSHA1": "Zz8qI6RloveM1zrXAglLxJZT1ZA=",
			"path": "github.com/aws/aws-sdk-go/service/batch",
			"revision": "25ef42b41b82230caae56ab23d872c81fb5c0eae",
			"revisionTime": "2017-12-12T20:57:05Z",
			"version": "v1.12.46",
			"versionExact": "v1.12.46"
		},
		{
			"checksumSHA1": "/nO06EpnD22+Ex80gHi4UYrAvKc=",
			"path": "github.com/aws/aws-sdk-go/service/budgets",
			"revision": "25ef42b41b82230caae56ab23d872c81fb5c0eae",
			"revisionTime": "2017-12-12T20:57:05Z",
			"version": "v1.12.46",
			"versionExact": "v1.12.46"
		},
		{
			"checksumSHA1": "6gM3CZZgiB0JvS7EK1c31Q8L09U=",
			"path": "github.com/aws/aws-sdk-go/service/cloudformation",
			"revision": "25ef42b41b82230caae56ab23d872c81fb5c0eae",
			"revisionTime": "2017-12-12T20:57:05Z",
			"version": "v1.12.46",
			"versionExact": "v1.12.46"
		},
		{
			"checksumSHA1": "T80IDetBz1hqJpq5Wqmx3MwCh8w=",
			"path": "github.com/aws/aws-sdk-go/service/cloudfront",
			"revision": "25ef42b41b82230caae56ab23d872c81fb5c0eae",
			"revisionTime": "2017-12-12T20:57:05Z",
			"version": "v1.12.46",
			"versionExact": "v1.12.46"
		},
		{
			"checksumSHA1": "bYrI9mxspB0xDFZEy3OIfWuez5g=",
			"path": "github.com/aws/aws-sdk-go/service/cloudtrail",
			"revision": "25ef42b41b82230caae56ab23d872c81fb5c0eae",
			"revisionTime": "2017-12-12T20:57:05Z",
			"version": "v1.12.46",
			"versionExact": "v1.12.46"
		},
		{
			"checksumSHA1": "LW6GGO3fnealwJTWtbZk5ShjHdg=",
			"path": "github.com/aws/aws-sdk-go/service/cloudwatch",
			"revision": "25ef42b41b82230caae56ab23d872c81fb5c0eae",
			"revisionTime": "2017-12-12T20:57:05Z",
			"version": "v1.12.46",
			"versionExact": "v1.12.46"
		},
		{
			"checksumSHA1": "Nc3vXlV7s309PprScYpRDPQWeDQ=",
			"path": "github.com/aws/aws-sdk-go/service/cloudwatchevents",
			"revision": "25ef42b41b82230caae56ab23d872c81fb5c0eae",
			"revisionTime": "2017-12-12T20:57:05Z",
			"version": "v1.12.46",
			"versionExact": "v1.12.46"
		},
		{
			"checksumSHA1": "bPh7NF3mLpGMV0rIakolMPHqMyw=",
			"path": "github.com/aws/aws-sdk-go/service/cloudwatchlogs",
			"revision": "25ef42b41b82230caae56ab23d872c81fb5c0eae",
			"revisionTime": "2017-12-12T20:57:05Z",
			"version": "v1.12.46",
			"versionExact": "v1.12.46"
		},
		{
			"checksumSHA1": "OqrWtx9iyIJ9roP2sEcmP9UCfXE=",
			"path": "github.com/aws/aws-sdk-go/service/codebuild",
			"revision": "25ef42b41b82230caae56ab23d872c81fb5c0eae",
			"revisionTime": "2017-12-12T20:57:05Z",
			"version": "v1.12.46",
			"versionExact": "v1.12.46"
		},
		{
			"checksumSHA1": "7nW1Ho2X3RcUU8FaFBhJIUeuDNw=",
			"path": "github.com/aws/aws-sdk-go/service/codecommit",
			"revision": "25ef42b41b82230caae56ab23d872c81fb5c0eae",
			"revisionTime": "2017-12-12T20:57:05Z",
			"version": "v1.12.46",
			"versionExact": "v1.12.46"
		},
		{
			"checksumSHA1": "m19PZt1B51QCWo1jxSbII2zzL6Q=",
			"path": "github.com/aws/aws-sdk-go/service/codedeploy",
			"revision": "25ef42b41b82230caae56ab23d872c81fb5c0eae",
			"revisionTime": "2017-12-12T20:57:05Z",
			"version": "v1.12.46",
			"versionExact": "v1.12.46"
		},
		{
			"checksumSHA1": "LKw7fnNwq17Eqy0clzS/LK89vS4=",
			"path": "github.com/aws/aws-sdk-go/service/codepipeline",
			"revision": "25ef42b41b82230caae56ab23d872c81fb5c0eae",
			"revisionTime": "2017-12-12T20:57:05Z",
			"version": "v1.12.46",
			"versionExact": "v1.12.46"
		},
		{
			"checksumSHA1": "aXh1KIbNX+g+tH+lh3pk++9lm3k=",
			"path": "github.com/aws/aws-sdk-go/service/cognitoidentity",
			"revision": "25ef42b41b82230caae56ab23d872c81fb5c0eae",
			"revisionTime": "2017-12-12T20:57:05Z",
			"version": "v1.12.46",
			"versionExact": "v1.12.46"
		},
		{
			"checksumSHA1": "IWi9xZz+OncotjM/vJ87Iffg2Qk=",
			"path": "github.com/aws/aws-sdk-go/service/cognitoidentityprovider",
			"revision": "25ef42b41b82230caae56ab23d872c81fb5c0eae",
			"revisionTime": "2017-12-12T20:57:05Z",
			"version": "v1.12.46",
			"versionExact": "v1.12.46"
		},
		{
			"checksumSHA1": "6uudO8hkB5uERXixPA/yL3xcguQ=",
			"path": "github.com/aws/aws-sdk-go/service/configservice",
			"revision": "25ef42b41b82230caae56ab23d872c81fb5c0eae",
			"revisionTime": "2017-12-12T20:57:05Z",
			"version": "v1.12.46",
			"versionExact": "v1.12.46"
		},
		{
			"checksumSHA1": "hYCwLQdIjHj8rMHLGVyUVhecI4s=",
			"path": "github.com/aws/aws-sdk-go/service/databasemigrationservice",
			"revision": "25ef42b41b82230caae56ab23d872c81fb5c0eae",
			"revisionTime": "2017-12-12T20:57:05Z",
			"version": "v1.12.46",
			"versionExact": "v1.12.46"
		},
		{
			"checksumSHA1": "26CWoHQP/dyL2VzE5ZNd8zNzhko=",
			"path": "github.com/aws/aws-sdk-go/service/devicefarm",
			"revision": "25ef42b41b82230caae56ab23d872c81fb5c0eae",
			"revisionTime": "2017-12-12T20:57:05Z",
			"version": "v1.12.46",
			"versionExact": "v1.12.46"
		},
		{
			"checksumSHA1": "6g94rUHAgjcqMMTtMqKUbLU37wY=",
			"path": "github.com/aws/aws-sdk-go/service/directconnect",
			"revision": "25ef42b41b82230caae56ab23d872c81fb5c0eae",
			"revisionTime": "2017-12-12T20:57:05Z",
			"version": "v1.12.46",
			"versionExact": "v1.12.46"
		},
		{
			"checksumSHA1": "oFnS6I0u7KqnxK0/r1uoz8rTkxI=",
			"path": "github.com/aws/aws-sdk-go/service/directoryservice",
			"revision": "25ef42b41b82230caae56ab23d872c81fb5c0eae",
			"revisionTime": "2017-12-12T20:57:05Z",
			"version": "v1.12.46",
			"versionExact": "v1.12.46"
		},
		{
			"checksumSHA1": "0TXXUPjrbOCHpX555B6suH36Nnk=",
			"path": "github.com/aws/aws-sdk-go/service/dynamodb",
			"revision": "25ef42b41b82230caae56ab23d872c81fb5c0eae",
			"revisionTime": "2017-12-12T20:57:05Z",
			"version": "v1.12.46",
			"versionExact": "v1.12.46"
		},
		{
			"checksumSHA1": "BOjSO1uO7Coj6o3oqpPUtEhQrPI=",
			"path": "github.com/aws/aws-sdk-go/service/ec2",
			"revision": "25ef42b41b82230caae56ab23d872c81fb5c0eae",
			"revisionTime": "2017-12-12T20:57:05Z",
			"version": "v1.12.46",
			"versionExact": "v1.12.46"
		},
		{
			"checksumSHA1": "uEv9kkBsVIjg7K4+Y8TVlU0Cc8o=",
			"path": "github.com/aws/aws-sdk-go/service/ecr",
			"revision": "25ef42b41b82230caae56ab23d872c81fb5c0eae",
			"revisionTime": "2017-12-12T20:57:05Z",
			"version": "v1.12.46",
			"versionExact": "v1.12.46"
		},
		{
			"checksumSHA1": "sD9Urgwx7F3ImX+tJg2Q+ME/oFM=",
			"path": "github.com/aws/aws-sdk-go/service/ecs",
			"revision": "25ef42b41b82230caae56ab23d872c81fb5c0eae",
			"revisionTime": "2017-12-12T20:57:05Z",
			"version": "v1.12.46",
			"versionExact": "v1.12.46"
		},
		{
			"checksumSHA1": "eoM9nF5iVMbuGOmkY33d19aHt8Y=",
			"path": "github.com/aws/aws-sdk-go/service/efs",
			"revision": "25ef42b41b82230caae56ab23d872c81fb5c0eae",
			"revisionTime": "2017-12-12T20:57:05Z",
			"version": "v1.12.46",
			"versionExact": "v1.12.46"
		},
		{
			"checksumSHA1": "dU5MPXUUOYD/E9sNncpFZ/U86Cw=",
			"path": "github.com/aws/aws-sdk-go/service/elasticache",
			"revision": "25ef42b41b82230caae56ab23d872c81fb5c0eae",
			"revisionTime": "2017-12-12T20:57:05Z",
			"version": "v1.12.46",
			"versionExact": "v1.12.46"
		},
		{
			"checksumSHA1": "pj8mBWT3HE0Iid6HSmhw7lmyZDU=",
			"path": "github.com/aws/aws-sdk-go/service/elasticbeanstalk",
			"revision": "25ef42b41b82230caae56ab23d872c81fb5c0eae",
			"revisionTime": "2017-12-12T20:57:05Z",
			"version": "v1.12.46",
			"versionExact": "v1.12.46"
		},
		{
			"checksumSHA1": "VYGtTaSiajfKOVTbi9/SNmbiIac=",
			"path": "github.com/aws/aws-sdk-go/service/elasticsearchservice",
			"revision": "25ef42b41b82230caae56ab23d872c81fb5c0eae",
			"revisionTime": "2017-12-12T20:57:05Z",
			"version": "v1.12.46",
			"versionExact": "v1.12.46"
		},
		{
			"checksumSHA1": "SZ7yLDZ6RvMhpWe0Goyem64kgyA=",
			"path": "github.com/aws/aws-sdk-go/service/elastictranscoder",
			"revision": "25ef42b41b82230caae56ab23d872c81fb5c0eae",
			"revisionTime": "2017-12-12T20:57:05Z",
			"version": "v1.12.46",
			"versionExact": "v1.12.46"
		},
		{
			"checksumSHA1": "WYqHhdRNsiGGBLWlBLbOItZf+zA=",
			"path": "github.com/aws/aws-sdk-go/service/elb",
			"revision": "25ef42b41b82230caae56ab23d872c81fb5c0eae",
			"revisionTime": "2017-12-12T20:57:05Z",
			"version": "v1.12.46",
			"versionExact": "v1.12.46"
		},
		{
			"checksumSHA1": "ae7VWg/xuXpnSD6wGumN44qEd+Q=",
			"path": "github.com/aws/aws-sdk-go/service/elbv2",
			"revision": "25ef42b41b82230caae56ab23d872c81fb5c0eae",
			"revisionTime": "2017-12-12T20:57:05Z",
			"version": "v1.12.46",
			"versionExact": "v1.12.46"
		},
		{
			"checksumSHA1": "NbkH6F+792jQ7BW4lGCb+vJVw58=",
			"path": "github.com/aws/aws-sdk-go/service/emr",
			"revision": "25ef42b41b82230caae56ab23d872c81fb5c0eae",
			"revisionTime": "2017-12-12T20:57:05Z",
			"version": "v1.12.46",
			"versionExact": "v1.12.46"
		},
		{
			"checksumSHA1": "5btWHj2fZrPc/zfYdJLPaOcivxI=",
			"path": "github.com/aws/aws-sdk-go/service/firehose",
			"revision": "25ef42b41b82230caae56ab23d872c81fb5c0eae",
			"revisionTime": "2017-12-12T20:57:05Z",
			"version": "v1.12.46",
			"versionExact": "v1.12.46"
		},
		{
			"checksumSHA1": "oDoGvSfmO2Z099ixV2HXn+SDeHE=",
			"path": "github.com/aws/aws-sdk-go/service/glacier",
			"revision": "25ef42b41b82230caae56ab23d872c81fb5c0eae",
			"revisionTime": "2017-12-12T20:57:05Z",
			"version": "v1.12.46",
			"versionExact": "v1.12.46"
		},
		{
			"checksumSHA1": "HRmbBf3dUEBAfdC2xKaoWAGeM7Y=",
			"path": "github.com/aws/aws-sdk-go/service/glue",
			"revision": "25ef42b41b82230caae56ab23d872c81fb5c0eae",
			"revisionTime": "2017-12-12T20:57:05Z",
			"version": "v1.12.46",
			"versionExact": "v1.12.46"
		},
		{
			"checksumSHA1": "6JlxJoy1JCArNK2qBkaJ5IV6qBc=",
			"path": "github.com/aws/aws-sdk-go/service/guardduty",
			"revision": "25ef42b41b82230caae56ab23d872c81fb5c0eae",
			"revisionTime": "2017-12-12T20:57:05Z",
			"version": "v1.12.46",
			"versionExact": "v1.12.46"
		},
		{
			"checksumSHA1": "oZaxMqnwl2rA+V/W0tJ3uownORI=",
			"path": "github.com/aws/aws-sdk-go/service/iam",
			"revision": "25ef42b41b82230caae56ab23d872c81fb5c0eae",
			"revisionTime": "2017-12-12T20:57:05Z",
			"version": "v1.12.46",
			"versionExact": "v1.12.46"
		},
		{
			"checksumSHA1": "dnNMSn5aHAtdOks+aWHLpwbi/VE=",
			"path": "github.com/aws/aws-sdk-go/service/inspector",
			"revision": "25ef42b41b82230caae56ab23d872c81fb5c0eae",
			"revisionTime": "2017-12-12T20:57:05Z",
			"version": "v1.12.46",
			"versionExact": "v1.12.46"
		},
		{
			"checksumSHA1": "96OBMJ3R9BD402LJsUUA8a82/UY=",
			"path": "github.com/aws/aws-sdk-go/service/iot",
			"revision": "25ef42b41b82230caae56ab23d872c81fb5c0eae",
			"revisionTime": "2017-12-12T20:57:05Z",
			"version": "v1.12.46",
			"versionExact": "v1.12.46"
		},
		{
			"checksumSHA1": "IoSyRZhlL0petrB28nXk5jKM9YA=",
			"path": "github.com/aws/aws-sdk-go/service/kinesis",
			"revision": "25ef42b41b82230caae56ab23d872c81fb5c0eae",
			"revisionTime": "2017-12-12T20:57:05Z",
			"version": "v1.12.46",
			"versionExact": "v1.12.46"
		},
		{
			"checksumSHA1": "oAFLgD0uJiVOZkFkL5dd/wUgBz4=",
			"path": "github.com/aws/aws-sdk-go/service/kms",
			"revision": "25ef42b41b82230caae56ab23d872c81fb5c0eae",
			"revisionTime": "2017-12-12T20:57:05Z",
			"version": "v1.12.46",
			"versionExact": "v1.12.46"
		},
		{
			"checksumSHA1": "XDVse9fKF0RkAywzzgsO31AV4oc=",
			"path": "github.com/aws/aws-sdk-go/service/lambda",
			"revision": "25ef42b41b82230caae56ab23d872c81fb5c0eae",
			"revisionTime": "2017-12-12T20:57:05Z",
			"version": "v1.12.46",
			"versionExact": "v1.12.46"
		},
		{
			"checksumSHA1": "HluEcyZNywrbKnj/aR3tXbu29d8=",
			"path": "github.com/aws/aws-sdk-go/service/lexmodelbuildingservice",
			"revision": "25ef42b41b82230caae56ab23d872c81fb5c0eae",
			"revisionTime": "2017-12-12T20:57:05Z",
			"version": "v1.12.46",
			"versionExact": "v1.12.46"
		},
		{
			"checksumSHA1": "wjs9YBsHx0YQH0zKBA7Ibd1UV5Y=",
			"path": "github.com/aws/aws-sdk-go/service/lightsail",
			"revision": "25ef42b41b82230caae56ab23d872c81fb5c0eae",
			"revisionTime": "2017-12-12T20:57:05Z",
			"version": "v1.12.46",
			"versionExact": "v1.12.46"
		},
		{
			"checksumSHA1": "4VfB5vMLNYs0y6K159YCBgo9T3c=",
			"path": "github.com/aws/aws-sdk-go/service/mediaconvert",
			"revision": "25ef42b41b82230caae56ab23d872c81fb5c0eae",
			"revisionTime": "2017-12-12T20:57:05Z",
			"version": "v1.12.46",
			"versionExact": "v1.12.46"
		},
		{
			"checksumSHA1": "Ox3VWHYSQq0YKmlr0paUPdr5W/0=",
			"path": "github.com/aws/aws-sdk-go/service/medialive",
			"revision": "25ef42b41b82230caae56ab23d872c81fb5c0eae",
			"revisionTime": "2017-12-12T20:57:05Z",
			"version": "v1.12.46",
			"versionExact": "v1.12.46"
		},
		{
			"checksumSHA1": "Rs7QtkcLl3XNPnKb8ss/AhF2X50=",
			"path": "github.com/aws/aws-sdk-go/service/mediapackage",
			"revision": "25ef42b41b82230caae56ab23d872c81fb5c0eae",
			"revisionTime": "2017-12-12T20:57:05Z",
			"version": "v1.12.46",
			"versionExact": "v1.12.46"
		},
		{
			"checksumSHA1": "QjiIL8LrlhwrQw8FboF+wMNvUF0=",
			"path": "github.com/aws/aws-sdk-go/service/mediastore",
			"revision": "25ef42b41b82230caae56ab23d872c81fb5c0eae",
			"revisionTime": "2017-12-12T20:57:05Z",
			"version": "v1.12.46",
			"versionExact": "v1.12.46"
		},
		{
			"checksumSHA1": "+srPYMy6U6+D29GNDM+FEtzj05g=",
			"path": "github.com/aws/aws-sdk-go/service/mediastoredata",
			"revision": "25ef42b41b82230caae56ab23d872c81fb5c0eae",
			"revisionTime": "2017-12-12T20:57:05Z",
			"version": "v1.12.46",
			"versionExact": "v1.12.46"
		},
		{
			"checksumSHA1": "ynB7Flcudp0VOqBVKZJ+23DtLHU=",
			"path": "github.com/aws/aws-sdk-go/service/mq",
			"revision": "25ef42b41b82230caae56ab23d872c81fb5c0eae",
			"revisionTime": "2017-12-12T20:57:05Z",
			"version": "v1.12.46",
			"versionExact": "v1.12.46"
		},
		{
			"checksumSHA1": "fpsBu+F79ktlLRwal1GugVMUDo0=",
			"path": "github.com/aws/aws-sdk-go/service/opsworks",
			"revision": "25ef42b41b82230caae56ab23d872c81fb5c0eae",
			"revisionTime": "2017-12-12T20:57:05Z",
			"version": "v1.12.46",
			"versionExact": "v1.12.46"
		},
		{
<<<<<<< HEAD
			"checksumSHA1": "6T1CMxJtRWzOw3rArSKnzlq4eZg=",
			"path": "github.com/aws/aws-sdk-go/service/organizations",
			"revision": "b1a7b51924b90a6ecdbaeb17e96418740ff07a1e",
			"revisionTime": "2017-07-06T22:38:36Z",
			"version": "=v1.10.8",
			"versionExact": "v1.10.8"
		},
		{
			"checksumSHA1": "gCTZVPwRzFgt+Ve9KKtp7SAgzx4=",
=======
			"checksumSHA1": "Iqkgx2nafQPV7fjw+uP35jtF6t4=",
>>>>>>> 8994a347
			"path": "github.com/aws/aws-sdk-go/service/rds",
			"revision": "25ef42b41b82230caae56ab23d872c81fb5c0eae",
			"revisionTime": "2017-12-12T20:57:05Z",
			"version": "v1.12.46",
			"versionExact": "v1.12.46"
		},
		{
			"checksumSHA1": "vP1FcccUZbuUlin7ME89w1GVJtA=",
			"path": "github.com/aws/aws-sdk-go/service/redshift",
			"revision": "25ef42b41b82230caae56ab23d872c81fb5c0eae",
			"revisionTime": "2017-12-12T20:57:05Z",
			"version": "v1.12.46",
			"versionExact": "v1.12.46"
		},
		{
			"checksumSHA1": "yV47oX5pFLCiMLSlfEPkPY3oqJg=",
			"path": "github.com/aws/aws-sdk-go/service/route53",
			"revision": "25ef42b41b82230caae56ab23d872c81fb5c0eae",
			"revisionTime": "2017-12-12T20:57:05Z",
			"version": "v1.12.46",
			"versionExact": "v1.12.46"
		},
		{
			"checksumSHA1": "sCaHoPWsJXRHFbilUKwN71qFTOI=",
			"path": "github.com/aws/aws-sdk-go/service/s3",
			"revision": "25ef42b41b82230caae56ab23d872c81fb5c0eae",
			"revisionTime": "2017-12-12T20:57:05Z",
			"version": "v1.12.46",
			"versionExact": "v1.12.46"
		},
		{
			"checksumSHA1": "QZU8vR9cOIenYiH+Ywl4Gzfnlp0=",
			"path": "github.com/aws/aws-sdk-go/service/servicecatalog",
			"revision": "25ef42b41b82230caae56ab23d872c81fb5c0eae",
			"revisionTime": "2017-12-12T20:57:05Z",
			"version": "v1.12.46",
			"versionExact": "v1.12.46"
		},
		{
			"checksumSHA1": "dk6ebvA0EYgdPyc5HPKLBPEtsm4=",
			"path": "github.com/aws/aws-sdk-go/service/servicediscovery",
			"revision": "25ef42b41b82230caae56ab23d872c81fb5c0eae",
			"revisionTime": "2017-12-12T20:57:05Z",
			"version": "v1.12.46",
			"versionExact": "v1.12.46"
		},
		{
			"checksumSHA1": "S5upodFnUPyDu6PHP7YftSNNV/M=",
			"path": "github.com/aws/aws-sdk-go/service/ses",
			"revision": "25ef42b41b82230caae56ab23d872c81fb5c0eae",
			"revisionTime": "2017-12-12T20:57:05Z",
			"version": "v1.12.46",
			"versionExact": "v1.12.46"
		},
		{
			"checksumSHA1": "maVXeR3WDAkONlzf04e4mDgCYxo=",
			"path": "github.com/aws/aws-sdk-go/service/sfn",
			"revision": "25ef42b41b82230caae56ab23d872c81fb5c0eae",
			"revisionTime": "2017-12-12T20:57:05Z",
			"version": "v1.12.46",
			"versionExact": "v1.12.46"
		},
		{
			"checksumSHA1": "ADoR4mlCW5usH8iOa6mPNSy49LM=",
			"path": "github.com/aws/aws-sdk-go/service/shield",
			"revision": "25ef42b41b82230caae56ab23d872c81fb5c0eae",
			"revisionTime": "2017-12-12T20:57:05Z",
			"version": "v1.12.46",
			"versionExact": "v1.12.46"
		},
		{
			"checksumSHA1": "B3CgAFSREebpsFoFOo4vrQ6u04w=",
			"path": "github.com/aws/aws-sdk-go/service/simpledb",
			"revision": "25ef42b41b82230caae56ab23d872c81fb5c0eae",
			"revisionTime": "2017-12-12T20:57:05Z",
			"version": "v1.12.46",
			"versionExact": "v1.12.46"
		},
		{
			"checksumSHA1": "FfY8w4DM8XIULdRnFhd3Um8Mj8c=",
			"path": "github.com/aws/aws-sdk-go/service/sns",
			"revision": "25ef42b41b82230caae56ab23d872c81fb5c0eae",
			"revisionTime": "2017-12-12T20:57:05Z",
			"version": "v1.12.46",
			"versionExact": "v1.12.46"
		},
		{
			"checksumSHA1": "Wx189wAbIhWChx4kVbvsyqKMF4U=",
			"path": "github.com/aws/aws-sdk-go/service/sqs",
			"revision": "25ef42b41b82230caae56ab23d872c81fb5c0eae",
			"revisionTime": "2017-12-12T20:57:05Z",
			"version": "v1.12.46",
			"versionExact": "v1.12.46"
		},
		{
			"checksumSHA1": "ijz0rBDeR6JP/06S+97k84FRYxc=",
			"path": "github.com/aws/aws-sdk-go/service/ssm",
			"revision": "25ef42b41b82230caae56ab23d872c81fb5c0eae",
			"revisionTime": "2017-12-12T20:57:05Z",
			"version": "v1.12.46",
			"versionExact": "v1.12.46"
		},
		{
			"checksumSHA1": "W1oFtpaT4TWIIJrAvFcn/XdcT7g=",
			"path": "github.com/aws/aws-sdk-go/service/sts",
			"revision": "25ef42b41b82230caae56ab23d872c81fb5c0eae",
			"revisionTime": "2017-12-12T20:57:05Z",
			"version": "v1.12.46",
			"versionExact": "v1.12.46"
		},
		{
			"checksumSHA1": "Uw4pOUxSMbx4xBHUcOUkNhtnywE=",
			"path": "github.com/aws/aws-sdk-go/service/swf",
			"revision": "25ef42b41b82230caae56ab23d872c81fb5c0eae",
			"revisionTime": "2017-12-12T20:57:05Z",
			"version": "v1.12.46",
			"versionExact": "v1.12.46"
		},
		{
			"checksumSHA1": "on6d7Hydx2bM9jkFOf1JZcZZgeY=",
			"path": "github.com/aws/aws-sdk-go/service/waf",
			"revision": "25ef42b41b82230caae56ab23d872c81fb5c0eae",
			"revisionTime": "2017-12-12T20:57:05Z",
			"version": "v1.12.46",
			"versionExact": "v1.12.46"
		},
		{
			"checksumSHA1": "rHqjsOndIR82gX5mSKybaRWf3UY=",
			"path": "github.com/aws/aws-sdk-go/service/wafregional",
			"revision": "25ef42b41b82230caae56ab23d872c81fb5c0eae",
			"revisionTime": "2017-12-12T20:57:05Z",
			"version": "v1.12.46",
			"versionExact": "v1.12.46"
		},
		{
			"checksumSHA1": "5HDSvmMW7F3xzPAzughe4dEn6RM=",
			"path": "github.com/aws/aws-sdk-go/service/workspaces",
			"revision": "25ef42b41b82230caae56ab23d872c81fb5c0eae",
			"revisionTime": "2017-12-12T20:57:05Z",
			"version": "v1.12.46",
			"versionExact": "v1.12.46"
		},
		{
			"checksumSHA1": "usT4LCSQItkFvFOQT7cBlkCuGaE=",
			"path": "github.com/beevik/etree",
			"revision": "af219c0c7ea1b67ec263c0b1b1b96d284a9181ce",
			"revisionTime": "2017-10-15T22:09:51Z"
		},
		{
			"checksumSHA1": "nqw2Qn5xUklssHTubS5HDvEL9L4=",
			"path": "github.com/bgentry/go-netrc/netrc",
			"revision": "9fd32a8b3d3d3f9d43c341bfe098430e07609480",
			"revisionTime": "2014-04-22T17:41:19Z"
		},
		{
			"checksumSHA1": "oTmBS67uxM6OXB/+OJUAG9LK4jw=",
			"path": "github.com/bgentry/speakeasy",
			"revision": "4aabc24848ce5fd31929f7d1e4ea74d3709c14cd",
			"revisionTime": "2017-04-17T20:07:03Z"
		},
		{
			"checksumSHA1": "OT4XN9z5k69e2RsMSpwW74B+yk4=",
			"path": "github.com/blang/semver",
			"revision": "2ee87856327ba09384cabd113bc6b5d174e9ec0f",
			"revisionTime": "2017-07-27T06:48:18Z"
		},
		{
			"checksumSHA1": "aTYPm16eYDQhbVLgreCGwvV2klw=",
			"path": "github.com/chzyer/readline",
			"revision": "41eea22f717c616615e1e59aa06cf831f9901f35",
			"revisionTime": "2017-03-13T23:49:21Z"
		},
		{
			"checksumSHA1": "7BC2/27NId9xaPDB5w3nWN2mn9A=",
			"path": "github.com/coreos/etcd/auth/authpb",
			"revision": "20f2914e1301abde233b2039e110f2be57b91f89",
			"revisionTime": "2017-10-26T00:52:00Z"
		},
		{
			"checksumSHA1": "XtVAwbJWD12FGuZrIkxpe8t9TB8=",
			"path": "github.com/coreos/etcd/client",
			"revision": "20f2914e1301abde233b2039e110f2be57b91f89",
			"revisionTime": "2017-10-26T00:52:00Z"
		},
		{
			"checksumSHA1": "4m3qRCZfmTyRSzd4eH8ovMb5OXY=",
			"path": "github.com/coreos/etcd/clientv3",
			"revision": "20f2914e1301abde233b2039e110f2be57b91f89",
			"revisionTime": "2017-10-26T00:52:00Z"
		},
		{
			"checksumSHA1": "LpOgTec6cz2Tf3zDav7VkqMHmBM=",
			"path": "github.com/coreos/etcd/clientv3/concurrency",
			"revision": "20f2914e1301abde233b2039e110f2be57b91f89",
			"revisionTime": "2017-10-26T00:52:00Z"
		},
		{
			"checksumSHA1": "VMC9J0rMVk3Fv8r8Bj7qqLlXc3E=",
			"path": "github.com/coreos/etcd/etcdserver/api/v3rpc/rpctypes",
			"revision": "20f2914e1301abde233b2039e110f2be57b91f89",
			"revisionTime": "2017-10-26T00:52:00Z"
		},
		{
			"checksumSHA1": "c0ltvGUOnk8qaEshFwc0PDH5nbc=",
			"path": "github.com/coreos/etcd/etcdserver/etcdserverpb",
			"revision": "20f2914e1301abde233b2039e110f2be57b91f89",
			"revisionTime": "2017-10-26T00:52:00Z"
		},
		{
			"checksumSHA1": "JAkX9DfIBrSe0vUa07xl5cikxVQ=",
			"path": "github.com/coreos/etcd/mvcc/mvccpb",
			"revision": "20f2914e1301abde233b2039e110f2be57b91f89",
			"revisionTime": "2017-10-26T00:52:00Z"
		},
		{
			"checksumSHA1": "mKIXx1kDwmVmdIpZ3pJtRBuUKso=",
			"path": "github.com/coreos/etcd/pkg/pathutil",
			"revision": "20f2914e1301abde233b2039e110f2be57b91f89",
			"revisionTime": "2017-10-26T00:52:00Z"
		},
		{
			"checksumSHA1": "z+C4BtPa8wbOUKW5dmHyhNnTulg=",
			"path": "github.com/coreos/etcd/pkg/srv",
			"revision": "20f2914e1301abde233b2039e110f2be57b91f89",
			"revisionTime": "2017-10-26T00:52:00Z"
		},
		{
			"checksumSHA1": "rMyIh9PsSvPs6Yd+YgKITQzQJx8=",
			"path": "github.com/coreos/etcd/pkg/tlsutil",
			"revision": "20f2914e1301abde233b2039e110f2be57b91f89",
			"revisionTime": "2017-10-26T00:52:00Z"
		},
		{
			"checksumSHA1": "agofzi+YZ7VYbxCldLaHYHAtlpc=",
			"path": "github.com/coreos/etcd/pkg/transport",
			"revision": "20f2914e1301abde233b2039e110f2be57b91f89",
			"revisionTime": "2017-10-26T00:52:00Z"
		},
		{
			"checksumSHA1": "gx1gJIMU6T0UNQ0bPZ/drQ8cpCI=",
			"path": "github.com/coreos/etcd/pkg/types",
			"revision": "20f2914e1301abde233b2039e110f2be57b91f89",
			"revisionTime": "2017-10-26T00:52:00Z"
		},
		{
			"checksumSHA1": "sp2FkEyaIGiQFOEZCTDkBZgyHOs=",
			"path": "github.com/coreos/etcd/version",
			"revision": "20f2914e1301abde233b2039e110f2be57b91f89",
			"revisionTime": "2017-10-26T00:52:00Z"
		},
		{
			"checksumSHA1": "97BsbXOiZ8+Kr+LIuZkQFtSj7H4=",
			"path": "github.com/coreos/go-semver/semver",
			"revision": "1817cd4bea52af76542157eeabd74b057d1a199e",
			"revisionTime": "2017-06-13T09:22:38Z"
		},
		{
			"checksumSHA1": "dvabztWVQX8f6oMLRyv4dLH+TGY=",
			"path": "github.com/davecgh/go-spew/spew",
			"revision": "346938d642f2ec3594ed81d874461961cd0faa76",
			"revisionTime": "2016-10-29T20:57:26Z"
		},
		{
			"checksumSHA1": "+TKtBzv23ywvmmqRiGEjUba4YmI=",
			"path": "github.com/dgrijalva/jwt-go",
			"revision": "dbeaa9332f19a944acb5736b4456cfcc02140e29",
			"revisionTime": "2017-10-19T21:57:19Z"
		},
		{
			"checksumSHA1": "GCskdwYAPW2S34918Z5CgNMJ2Wc=",
			"path": "github.com/dylanmei/iso8601",
			"revision": "2075bf119b58e5576c6ed9f867b8f3d17f2e54d4",
			"revisionTime": "2015-01-25T03:41:22Z"
		},
		{
			"checksumSHA1": "by8KnjbSvP58haObPorGWR2CJfk=",
			"path": "github.com/dylanmei/winrmtest",
			"revision": "025617847eb2cf9bd1d851bc3b22ed28e6245ce5",
			"revisionTime": "2015-12-26T19:50:28Z"
		},
		{
			"checksumSHA1": "BCv50o5pDkoSG3vYKOSai1Z8p3w=",
			"path": "github.com/fsouza/go-dockerclient",
			"revision": "1d4f4ae73768d3ca16a6fb964694f58dc5eba601",
			"revisionTime": "2016-04-27T17:25:47Z",
			"tree": true
		},
		{
			"checksumSHA1": "1K+xrZ1PBez190iGt5OnMtGdih4=",
			"comment": "v1.8.6",
			"path": "github.com/go-ini/ini",
			"revision": "766e555c68dc8bda90d197ee8946c37519c19409",
			"revisionTime": "2017-01-17T13:00:17Z"
		},
		{
			"checksumSHA1": "yqF125xVSkmfLpIVGrLlfE05IUk=",
			"path": "github.com/golang/protobuf/proto",
			"revision": "1643683e1b54a9e88ad26d98f81400c8c9d9f4f9",
			"revisionTime": "2017-10-21T04:39:52Z"
		},
		{
			"checksumSHA1": "XNHQiRltA7NQJV0RvUroY+cf+zg=",
			"path": "github.com/golang/protobuf/protoc-gen-go/descriptor",
			"revision": "1643683e1b54a9e88ad26d98f81400c8c9d9f4f9",
			"revisionTime": "2017-10-21T04:39:52Z"
		},
		{
			"checksumSHA1": "VfkiItDBFFkZluaAMAzJipDXNBY=",
			"path": "github.com/golang/protobuf/ptypes",
			"revision": "1643683e1b54a9e88ad26d98f81400c8c9d9f4f9",
			"revisionTime": "2017-10-21T04:39:52Z"
		},
		{
			"checksumSHA1": "UB9scpDxeFjQe5tEthuR4zCLRu4=",
			"path": "github.com/golang/protobuf/ptypes/any",
			"revision": "1643683e1b54a9e88ad26d98f81400c8c9d9f4f9",
			"revisionTime": "2017-10-21T04:39:52Z"
		},
		{
			"checksumSHA1": "hUjAj0dheFVDl84BAnSWj9qy2iY=",
			"path": "github.com/golang/protobuf/ptypes/duration",
			"revision": "1643683e1b54a9e88ad26d98f81400c8c9d9f4f9",
			"revisionTime": "2017-10-21T04:39:52Z"
		},
		{
			"checksumSHA1": "O2ItP5rmfrgxPufhjJXbFlXuyL8=",
			"path": "github.com/golang/protobuf/ptypes/timestamp",
			"revision": "1643683e1b54a9e88ad26d98f81400c8c9d9f4f9",
			"revisionTime": "2017-10-21T04:39:52Z"
		},
		{
			"checksumSHA1": "y1/eOdw+BOXCuT83J7mP3ReXaf8=",
			"path": "github.com/googleapis/gax-go",
			"revision": "317e0006254c44a0ac427cc52a0e083ff0b9622f",
			"revisionTime": "2017-09-15T02:47:31Z"
		},
		{
			"checksumSHA1": "Zcapl92yLsRGDnDfmD5BMZrU0i8=",
			"path": "github.com/gophercloud/gophercloud",
			"revision": "22606ab5bb8999ef1dc7435304e252d302a931ea",
			"revisionTime": "2017-10-26T02:45:19Z"
		},
		{
			"checksumSHA1": "b7g9TcU1OmW7e2UySYeOAmcfHpY=",
			"path": "github.com/gophercloud/gophercloud/internal",
			"revision": "22606ab5bb8999ef1dc7435304e252d302a931ea",
			"revisionTime": "2017-10-26T02:45:19Z"
		},
		{
			"checksumSHA1": "0rCdHaLp8s8+UK/Uk/7E3qsLtPI=",
			"path": "github.com/gophercloud/gophercloud/openstack",
			"revision": "22606ab5bb8999ef1dc7435304e252d302a931ea",
			"revisionTime": "2017-10-26T02:45:19Z"
		},
		{
			"checksumSHA1": "xO3K2ugrp3x0VQQ+230flEPMFLs=",
			"path": "github.com/gophercloud/gophercloud/openstack/blockstorage/extensions/volumeactions",
			"revision": "22606ab5bb8999ef1dc7435304e252d302a931ea",
			"revisionTime": "2017-10-26T02:45:19Z"
		},
		{
			"checksumSHA1": "lfD3gq0G0BLLrwS3/7IE2SabPXI=",
			"path": "github.com/gophercloud/gophercloud/openstack/blockstorage/v1/volumes",
			"revision": "22606ab5bb8999ef1dc7435304e252d302a931ea",
			"revisionTime": "2017-10-26T02:45:19Z"
		},
		{
			"checksumSHA1": "B4IXSmq364HcBruvvV0QjDFxZgc=",
			"path": "github.com/gophercloud/gophercloud/openstack/blockstorage/v2/volumes",
			"revision": "22606ab5bb8999ef1dc7435304e252d302a931ea",
			"revisionTime": "2017-10-26T02:45:19Z"
		},
		{
			"checksumSHA1": "HXIWMjezz3bJS/U+AczZ5YkDT3E=",
			"path": "github.com/gophercloud/gophercloud/openstack/compute/v2/extensions/availabilityzones",
			"revision": "22606ab5bb8999ef1dc7435304e252d302a931ea",
			"revisionTime": "2017-10-26T02:45:19Z"
		},
		{
			"checksumSHA1": "kCHEEeRVZeR1LhbvNP+WyvB8z2s=",
			"path": "github.com/gophercloud/gophercloud/openstack/compute/v2/extensions/bootfromvolume",
			"revision": "22606ab5bb8999ef1dc7435304e252d302a931ea",
			"revisionTime": "2017-10-26T02:45:19Z"
		},
		{
			"checksumSHA1": "vFS5BwnCdQIfKm1nNWrR+ijsAZA=",
			"path": "github.com/gophercloud/gophercloud/openstack/compute/v2/extensions/floatingips",
			"revision": "22606ab5bb8999ef1dc7435304e252d302a931ea",
			"revisionTime": "2017-10-26T02:45:19Z"
		},
		{
			"checksumSHA1": "jOyPWAJGRqLHofGLL/aiYBZzJR0=",
			"path": "github.com/gophercloud/gophercloud/openstack/compute/v2/extensions/keypairs",
			"revision": "22606ab5bb8999ef1dc7435304e252d302a931ea",
			"revisionTime": "2017-10-26T02:45:19Z"
		},
		{
			"checksumSHA1": "+hlElX7o8ULWTc0r7oGyDlOnwWM=",
			"path": "github.com/gophercloud/gophercloud/openstack/compute/v2/extensions/schedulerhints",
			"revision": "22606ab5bb8999ef1dc7435304e252d302a931ea",
			"revisionTime": "2017-10-26T02:45:19Z"
		},
		{
			"checksumSHA1": "Z8X3+qVpl9EImYGJ5tJ9Pxn3qqc=",
			"path": "github.com/gophercloud/gophercloud/openstack/compute/v2/extensions/secgroups",
			"revision": "22606ab5bb8999ef1dc7435304e252d302a931ea",
			"revisionTime": "2017-10-26T02:45:19Z"
		},
		{
			"checksumSHA1": "PWbrce9A6LMWIGr0fK04AEEuQec=",
			"path": "github.com/gophercloud/gophercloud/openstack/compute/v2/extensions/servergroups",
			"revision": "22606ab5bb8999ef1dc7435304e252d302a931ea",
			"revisionTime": "2017-10-26T02:45:19Z"
		},
		{
			"checksumSHA1": "qfVZltu1fYTYXS97WbjeLuLPgUc=",
			"path": "github.com/gophercloud/gophercloud/openstack/compute/v2/extensions/startstop",
			"revision": "22606ab5bb8999ef1dc7435304e252d302a931ea",
			"revisionTime": "2017-10-26T02:45:19Z"
		},
		{
			"checksumSHA1": "+Gif+WFd0WVjefjvmlR7jyTrdzQ=",
			"path": "github.com/gophercloud/gophercloud/openstack/compute/v2/extensions/tenantnetworks",
			"revision": "22606ab5bb8999ef1dc7435304e252d302a931ea",
			"revisionTime": "2017-10-26T02:45:19Z"
		},
		{
			"checksumSHA1": "TMkBTIrYeL78yJ6wZNJQqG0tHR4=",
			"path": "github.com/gophercloud/gophercloud/openstack/compute/v2/extensions/volumeattach",
			"revision": "22606ab5bb8999ef1dc7435304e252d302a931ea",
			"revisionTime": "2017-10-26T02:45:19Z"
		},
		{
			"checksumSHA1": "NwHRS4gvS7xcXlWRT8WpJbBbvbs=",
			"path": "github.com/gophercloud/gophercloud/openstack/compute/v2/flavors",
			"revision": "22606ab5bb8999ef1dc7435304e252d302a931ea",
			"revisionTime": "2017-10-26T02:45:19Z"
		},
		{
			"checksumSHA1": "CSnfH01hSas0bdc/3m/f5Rt6SFY=",
			"path": "github.com/gophercloud/gophercloud/openstack/compute/v2/images",
			"revision": "22606ab5bb8999ef1dc7435304e252d302a931ea",
			"revisionTime": "2017-10-26T02:45:19Z"
		},
		{
			"checksumSHA1": "BzQbqNKKDkIHN+1G6sRsMeWz4Zs=",
			"path": "github.com/gophercloud/gophercloud/openstack/compute/v2/servers",
			"revision": "22606ab5bb8999ef1dc7435304e252d302a931ea",
			"revisionTime": "2017-10-26T02:45:19Z"
		},
		{
			"checksumSHA1": "hBVpoXsfRy6beVIhE6tcmtvgx+s=",
			"path": "github.com/gophercloud/gophercloud/openstack/dns/v2/recordsets",
			"revision": "22606ab5bb8999ef1dc7435304e252d302a931ea",
			"revisionTime": "2017-10-26T02:45:19Z"
		},
		{
			"checksumSHA1": "VxvzmFE0VrKXbmVvSN5dZ+w2zPE=",
			"path": "github.com/gophercloud/gophercloud/openstack/dns/v2/zones",
			"revision": "22606ab5bb8999ef1dc7435304e252d302a931ea",
			"revisionTime": "2017-10-26T02:45:19Z"
		},
		{
			"checksumSHA1": "oOJkelRgWx0NzUmxuI3kTS27gM0=",
			"path": "github.com/gophercloud/gophercloud/openstack/identity/v2/tenants",
			"revision": "22606ab5bb8999ef1dc7435304e252d302a931ea",
			"revisionTime": "2017-10-26T02:45:19Z"
		},
		{
			"checksumSHA1": "z5NsqMZX3TLMzpmwzOOXE4M5D9w=",
			"path": "github.com/gophercloud/gophercloud/openstack/identity/v2/tokens",
			"revision": "22606ab5bb8999ef1dc7435304e252d302a931ea",
			"revisionTime": "2017-10-26T02:45:19Z"
		},
		{
			"checksumSHA1": "ov1ZPU9SK5I1l733CprPgALenhc=",
			"path": "github.com/gophercloud/gophercloud/openstack/identity/v3/groups",
			"revision": "22606ab5bb8999ef1dc7435304e252d302a931ea",
			"revisionTime": "2017-10-26T02:45:19Z"
		},
		{
			"checksumSHA1": "nasom1r/2W2OnR//mipNfasWv5U=",
			"path": "github.com/gophercloud/gophercloud/openstack/identity/v3/projects",
			"revision": "22606ab5bb8999ef1dc7435304e252d302a931ea",
			"revisionTime": "2017-10-26T02:45:19Z"
		},
		{
			"checksumSHA1": "HzVyehPh0jvNZpL5iodoWpUd46k=",
			"path": "github.com/gophercloud/gophercloud/openstack/identity/v3/tokens",
			"revision": "22606ab5bb8999ef1dc7435304e252d302a931ea",
			"revisionTime": "2017-10-26T02:45:19Z"
		},
		{
			"checksumSHA1": "qEjy/34oEk+X1l96ii8ot8vK47g=",
			"path": "github.com/gophercloud/gophercloud/openstack/identity/v3/users",
			"revision": "22606ab5bb8999ef1dc7435304e252d302a931ea",
			"revisionTime": "2017-10-26T02:45:19Z"
		},
		{
			"checksumSHA1": "I7QtHxTYPCZybsi+u/J5AQaNxxQ=",
			"path": "github.com/gophercloud/gophercloud/openstack/imageservice/v2/imagedata",
			"revision": "22606ab5bb8999ef1dc7435304e252d302a931ea",
			"revisionTime": "2017-10-26T02:45:19Z"
		},
		{
			"checksumSHA1": "gnDqkD2hdbV0ek3m2eNgsc4opdg=",
			"path": "github.com/gophercloud/gophercloud/openstack/imageservice/v2/images",
			"revision": "22606ab5bb8999ef1dc7435304e252d302a931ea",
			"revisionTime": "2017-10-26T02:45:19Z"
		},
		{
			"checksumSHA1": "eLeGhmXLNp+j9PBTjLhpHY+3YxE=",
			"path": "github.com/gophercloud/gophercloud/openstack/networking/v2/extensions/fwaas/firewalls",
			"revision": "22606ab5bb8999ef1dc7435304e252d302a931ea",
			"revisionTime": "2017-10-26T02:45:19Z"
		},
		{
			"checksumSHA1": "QuUP9C0vhUMQx6OUgekqjn6/3xs=",
			"path": "github.com/gophercloud/gophercloud/openstack/networking/v2/extensions/fwaas/policies",
			"revision": "22606ab5bb8999ef1dc7435304e252d302a931ea",
			"revisionTime": "2017-10-26T02:45:19Z"
		},
		{
			"checksumSHA1": "FDgt1WaVGbp8w6vyCJbtkbsbWBc=",
			"path": "github.com/gophercloud/gophercloud/openstack/networking/v2/extensions/fwaas/routerinsertion",
			"revision": "22606ab5bb8999ef1dc7435304e252d302a931ea",
			"revisionTime": "2017-10-26T02:45:19Z"
		},
		{
			"checksumSHA1": "hanDdNBxWh1gdmyKl6QhytbprYc=",
			"path": "github.com/gophercloud/gophercloud/openstack/networking/v2/extensions/fwaas/rules",
			"revision": "22606ab5bb8999ef1dc7435304e252d302a931ea",
			"revisionTime": "2017-10-26T02:45:19Z"
		},
		{
			"checksumSHA1": "I6Q1xkqwqx6yL9MU1oMKfSozH2U=",
			"path": "github.com/gophercloud/gophercloud/openstack/networking/v2/extensions/layer3/floatingips",
			"revision": "22606ab5bb8999ef1dc7435304e252d302a931ea",
			"revisionTime": "2017-10-26T02:45:19Z"
		},
		{
			"checksumSHA1": "QZx6LgtiiVOYViHwIUo8SvBGDW4=",
			"path": "github.com/gophercloud/gophercloud/openstack/networking/v2/extensions/layer3/routers",
			"revision": "22606ab5bb8999ef1dc7435304e252d302a931ea",
			"revisionTime": "2017-10-26T02:45:19Z"
		},
		{
			"checksumSHA1": "HiGzZXGIxrItijPCH+L7EbbCb9w=",
			"path": "github.com/gophercloud/gophercloud/openstack/networking/v2/extensions/lbaas/members",
			"revision": "22606ab5bb8999ef1dc7435304e252d302a931ea",
			"revisionTime": "2017-10-26T02:45:19Z"
		},
		{
			"checksumSHA1": "KZJLk70d5SX8TQO1q0MLAxGEBCU=",
			"path": "github.com/gophercloud/gophercloud/openstack/networking/v2/extensions/lbaas/monitors",
			"revision": "22606ab5bb8999ef1dc7435304e252d302a931ea",
			"revisionTime": "2017-10-26T02:45:19Z"
		},
		{
			"checksumSHA1": "KXKo/TByIHelRDES1IB01nlQMoM=",
			"path": "github.com/gophercloud/gophercloud/openstack/networking/v2/extensions/lbaas/pools",
			"revision": "22606ab5bb8999ef1dc7435304e252d302a931ea",
			"revisionTime": "2017-10-26T02:45:19Z"
		},
		{
			"checksumSHA1": "3QfwJnsJHohoYV16/BOtDXpNEYI=",
			"path": "github.com/gophercloud/gophercloud/openstack/networking/v2/extensions/lbaas/vips",
			"revision": "22606ab5bb8999ef1dc7435304e252d302a931ea",
			"revisionTime": "2017-10-26T02:45:19Z"
		},
		{
			"checksumSHA1": "yFJA+pHR+xjch66bvrKhQqVFlf0=",
			"path": "github.com/gophercloud/gophercloud/openstack/networking/v2/extensions/lbaas_v2/listeners",
			"revision": "22606ab5bb8999ef1dc7435304e252d302a931ea",
			"revisionTime": "2017-10-26T02:45:19Z"
		},
		{
			"checksumSHA1": "HPfnRxqVgYpr3xeGjBhfDcA5wEw=",
			"path": "github.com/gophercloud/gophercloud/openstack/networking/v2/extensions/lbaas_v2/loadbalancers",
			"revision": "22606ab5bb8999ef1dc7435304e252d302a931ea",
			"revisionTime": "2017-10-26T02:45:19Z"
		},
		{
			"checksumSHA1": "jNrZgB/ulP49gM7LOl4tkXQNlv8=",
			"path": "github.com/gophercloud/gophercloud/openstack/networking/v2/extensions/lbaas_v2/monitors",
			"revision": "22606ab5bb8999ef1dc7435304e252d302a931ea",
			"revisionTime": "2017-10-26T02:45:19Z"
		},
		{
			"checksumSHA1": "eHPa8JiswxlLbASzyur/kPn8ewc=",
			"path": "github.com/gophercloud/gophercloud/openstack/networking/v2/extensions/lbaas_v2/pools",
			"revision": "22606ab5bb8999ef1dc7435304e252d302a931ea",
			"revisionTime": "2017-10-26T02:45:19Z"
		},
		{
			"checksumSHA1": "eUvwdXvz/Zkckr/isvP+2nXY2J8=",
			"path": "github.com/gophercloud/gophercloud/openstack/networking/v2/extensions/provider",
			"revision": "22606ab5bb8999ef1dc7435304e252d302a931ea",
			"revisionTime": "2017-10-26T02:45:19Z"
		},
		{
			"checksumSHA1": "fxOov7uyY0I8Y/LlwoFVfVnWrbA=",
			"path": "github.com/gophercloud/gophercloud/openstack/networking/v2/extensions/security/groups",
			"revision": "22606ab5bb8999ef1dc7435304e252d302a931ea",
			"revisionTime": "2017-10-26T02:45:19Z"
		},
		{
			"checksumSHA1": "ja7FbTK5eFj577HM5YxeQ8qWQ+I=",
			"path": "github.com/gophercloud/gophercloud/openstack/networking/v2/extensions/security/rules",
			"revision": "22606ab5bb8999ef1dc7435304e252d302a931ea",
			"revisionTime": "2017-10-26T02:45:19Z"
		},
		{
			"checksumSHA1": "hmTj0vghsx3PEnkk3b3NUXWC2Ew=",
			"path": "github.com/gophercloud/gophercloud/openstack/networking/v2/networks",
			"revision": "22606ab5bb8999ef1dc7435304e252d302a931ea",
			"revisionTime": "2017-10-26T02:45:19Z"
		},
		{
			"checksumSHA1": "68RL/R3cHJvkHPNZmu0GW4xd4cY=",
			"path": "github.com/gophercloud/gophercloud/openstack/networking/v2/ports",
			"revision": "22606ab5bb8999ef1dc7435304e252d302a931ea",
			"revisionTime": "2017-10-26T02:45:19Z"
		},
		{
			"checksumSHA1": "P6Wvbidr+AvcKL0qDC7Dmpy8nyM=",
			"path": "github.com/gophercloud/gophercloud/openstack/networking/v2/subnets",
			"revision": "22606ab5bb8999ef1dc7435304e252d302a931ea",
			"revisionTime": "2017-10-26T02:45:19Z"
		},
		{
			"checksumSHA1": "Q9VHGSztw2B4PmN4kyvY9TcJD6c=",
			"path": "github.com/gophercloud/gophercloud/openstack/objectstorage/v1/accounts",
			"revision": "22606ab5bb8999ef1dc7435304e252d302a931ea",
			"revisionTime": "2017-10-26T02:45:19Z"
		},
		{
			"checksumSHA1": "/ooNeOLNs+Z2Ez6O9oqnfY5n1H8=",
			"path": "github.com/gophercloud/gophercloud/openstack/objectstorage/v1/containers",
			"revision": "22606ab5bb8999ef1dc7435304e252d302a931ea",
			"revisionTime": "2017-10-26T02:45:19Z"
		},
		{
			"checksumSHA1": "F1gaBPZj2MGwEF7u8GARRa6XlvQ=",
			"path": "github.com/gophercloud/gophercloud/openstack/objectstorage/v1/objects",
			"revision": "22606ab5bb8999ef1dc7435304e252d302a931ea",
			"revisionTime": "2017-10-26T02:45:19Z"
		},
		{
			"checksumSHA1": "aODoF15ZwA4XJOWciguaAJRq/6o=",
			"path": "github.com/gophercloud/gophercloud/openstack/objectstorage/v1/swauth",
			"revision": "22606ab5bb8999ef1dc7435304e252d302a931ea",
			"revisionTime": "2017-10-26T02:45:19Z"
		},
		{
			"checksumSHA1": "hOTxf5bdm8+cwSTO+OO/maDz6ss=",
			"path": "github.com/gophercloud/gophercloud/openstack/utils",
			"revision": "22606ab5bb8999ef1dc7435304e252d302a931ea",
			"revisionTime": "2017-10-26T02:45:19Z"
		},
		{
			"checksumSHA1": "YspETi3tOMvawKIT91HyuqaA5lM=",
			"path": "github.com/gophercloud/gophercloud/pagination",
			"revision": "22606ab5bb8999ef1dc7435304e252d302a931ea",
			"revisionTime": "2017-10-26T02:45:19Z"
		},
		{
			"checksumSHA1": "FUiF2WLrih0JdHsUTMMDz3DRokw=",
			"path": "github.com/hashicorp/atlas-go/archive",
			"revision": "1ea2527d6a49b4c9f18753aa21627aae6a7c26a1",
			"revisionTime": "2017-06-19T22:02:35Z"
		},
		{
			"checksumSHA1": "80gaa7+4fFr8IY/jdTYq65xVnUA=",
			"path": "github.com/hashicorp/atlas-go/v1",
			"revision": "1ea2527d6a49b4c9f18753aa21627aae6a7c26a1",
			"revisionTime": "2017-06-19T22:02:35Z"
		},
		{
			"checksumSHA1": "4hc6jGp9/1m7dp5ACRcGnspjO5E=",
			"path": "github.com/hashicorp/consul/api",
			"revision": "b31cfaaf2ac5ddd6ddee1d2e1041466e939dc097",
			"revisionTime": "2017-10-25T22:34:43Z"
		},
		{
			"checksumSHA1": "cdOCt0Yb+hdErz8NAQqayxPmRsY=",
			"path": "github.com/hashicorp/errwrap",
			"revision": "7554cd9344cec97297fa6649b055a8c98c2a1e55"
		},
		{
			"checksumSHA1": "vnuMNXv3FJSg/I8ig04OTEHjk1c=",
			"path": "github.com/hashicorp/go-checkpoint",
			"revision": "a8d0786e7fa88adb6b3bcaa341a99af7f9740671",
			"revisionTime": "2017-06-24T02:34:07Z"
		},
		{
			"checksumSHA1": "b8F628srIitj5p7Y130xc9k0QWs=",
			"path": "github.com/hashicorp/go-cleanhttp",
			"revision": "3573b8b52aa7b37b9358d966a898feb387f62437",
			"revisionTime": "2017-02-11T01:34:15Z"
		},
		{
			"checksumSHA1": "9VcI9QGCShWIUIL187qRd4sxwb8=",
			"path": "github.com/hashicorp/go-getter",
			"revision": "a686900cb3753aa644dc4812be91ceaf9fdd3b98",
			"revisionTime": "2017-09-22T19:29:48Z"
		},
		{
			"checksumSHA1": "9J+kDr29yDrwsdu2ULzewmqGjpA=",
			"path": "github.com/hashicorp/go-getter/helper/url",
			"revision": "c3d66e76678dce180a7b452653472f949aedfbcd",
			"revisionTime": "2017-02-07T21:55:32Z"
		},
		{
			"checksumSHA1": "AA0aYmdg4pb5gPCUSXg8iPzxLag=",
			"path": "github.com/hashicorp/go-hclog",
			"revision": "ca137eb4b4389c9bc6f1a6d887f056bf16c00510",
			"revisionTime": "2017-10-05T15:17:51Z"
		},
		{
			"checksumSHA1": "lrSl49G23l6NhfilxPM0XFs5rZo=",
			"path": "github.com/hashicorp/go-multierror",
			"revision": "d30f09973e19c1dfcd120b2d9c4f168e68d6b5d5"
		},
		{
			"checksumSHA1": "R6me0jVmcT/OPo80Fe0qo5fRwHc=",
			"path": "github.com/hashicorp/go-plugin",
			"revision": "a5174f84d7f8ff00fb07ab4ef1f380d32eee0e63",
			"revisionTime": "2017-08-16T15:18:19Z"
		},
		{
			"checksumSHA1": "yzoWV7yrS/TvOrKy5ZrdUjsYaOA=",
			"path": "github.com/hashicorp/go-retryablehttp",
			"revision": "794af36148bf63c118d6db80eb902a136b907e71",
			"revisionTime": "2017-08-24T18:08:59Z"
		},
		{
			"checksumSHA1": "A1PcINvF3UiwHRKn8UcgARgvGRs=",
			"path": "github.com/hashicorp/go-rootcerts",
			"revision": "6bb64b370b90e7ef1fa532be9e591a81c3493e00",
			"revisionTime": "2016-05-03T14:34:40Z"
		},
		{
			"checksumSHA1": "85XUnluYJL7F55ptcwdmN8eSOsk=",
			"path": "github.com/hashicorp/go-uuid",
			"revision": "36289988d83ca270bc07c234c36f364b0dd9c9a7"
		},
		{
			"checksumSHA1": "EcZfls6vcqjasWV/nBlu+C+EFmc=",
			"path": "github.com/hashicorp/go-version",
			"revision": "e96d3840402619007766590ecea8dd7af1292276",
			"revisionTime": "2016-10-31T18:26:05Z"
		},
		{
			"checksumSHA1": "o3XZZdOnSnwQSpYw215QV75ZDeI=",
			"path": "github.com/hashicorp/hcl",
			"revision": "a4b07c25de5ff55ad3b8936cea69a79a3d95a855",
			"revisionTime": "2017-05-04T19:02:34Z"
		},
		{
			"checksumSHA1": "XQmjDva9JCGGkIecOgwtBEMCJhU=",
			"path": "github.com/hashicorp/hcl/hcl/ast",
			"revision": "a4b07c25de5ff55ad3b8936cea69a79a3d95a855",
			"revisionTime": "2017-05-04T19:02:34Z"
		},
		{
			"checksumSHA1": "DaQmLi48oUAwctWcX6A6DNN61UY=",
			"path": "github.com/hashicorp/hcl/hcl/fmtcmd",
			"revision": "392dba7d905ed5d04a5794ba89f558b27e2ba1ca",
			"revisionTime": "2017-05-05T08:58:37Z"
		},
		{
			"checksumSHA1": "teokXoyRXEJ0vZHOWBD11l5YFNI=",
			"path": "github.com/hashicorp/hcl/hcl/parser",
			"revision": "a4b07c25de5ff55ad3b8936cea69a79a3d95a855",
			"revisionTime": "2017-05-04T19:02:34Z"
		},
		{
			"checksumSHA1": "WR1BjzDKgv6uE+3ShcDTYz0Gl6A=",
			"path": "github.com/hashicorp/hcl/hcl/printer",
			"revision": "392dba7d905ed5d04a5794ba89f558b27e2ba1ca",
			"revisionTime": "2017-05-05T08:58:37Z"
		},
		{
			"checksumSHA1": "z6wdP4mRw4GVjShkNHDaOWkbxS0=",
			"path": "github.com/hashicorp/hcl/hcl/scanner",
			"revision": "a4b07c25de5ff55ad3b8936cea69a79a3d95a855",
			"revisionTime": "2017-05-04T19:02:34Z"
		},
		{
			"checksumSHA1": "oS3SCN9Wd6D8/LG0Yx1fu84a7gI=",
			"path": "github.com/hashicorp/hcl/hcl/strconv",
			"revision": "a4b07c25de5ff55ad3b8936cea69a79a3d95a855",
			"revisionTime": "2017-05-04T19:02:34Z"
		},
		{
			"checksumSHA1": "c6yprzj06ASwCo18TtbbNNBHljA=",
			"path": "github.com/hashicorp/hcl/hcl/token",
			"revision": "a4b07c25de5ff55ad3b8936cea69a79a3d95a855",
			"revisionTime": "2017-05-04T19:02:34Z"
		},
		{
			"checksumSHA1": "PwlfXt7mFS8UYzWxOK5DOq0yxS0=",
			"path": "github.com/hashicorp/hcl/json/parser",
			"revision": "a4b07c25de5ff55ad3b8936cea69a79a3d95a855",
			"revisionTime": "2017-05-04T19:02:34Z"
		},
		{
			"checksumSHA1": "YdvFsNOMSWMLnY6fcliWQa0O5Fw=",
			"path": "github.com/hashicorp/hcl/json/scanner",
			"revision": "a4b07c25de5ff55ad3b8936cea69a79a3d95a855",
			"revisionTime": "2017-05-04T19:02:34Z"
		},
		{
			"checksumSHA1": "fNlXQCQEnb+B3k5UDL/r15xtSJY=",
			"path": "github.com/hashicorp/hcl/json/token",
			"revision": "a4b07c25de5ff55ad3b8936cea69a79a3d95a855",
			"revisionTime": "2017-05-04T19:02:34Z"
		},
		{
			"checksumSHA1": "6kxMiZSmgazD/CZgmnEeEMJSAOM=",
			"path": "github.com/hashicorp/hcl2/gohcl",
			"revision": "44bad6dbf5490f5da17ec991e664df3d017b706f",
			"revisionTime": "2017-10-03T23:27:34Z"
		},
		{
			"checksumSHA1": "TsNlThzf92FMwcnM4Fc0mArHroU=",
			"path": "github.com/hashicorp/hcl2/hcl",
			"revision": "44bad6dbf5490f5da17ec991e664df3d017b706f",
			"revisionTime": "2017-10-03T23:27:34Z"
		},
		{
			"checksumSHA1": "+Dv8V2cfl7Vy6rUklhXj5Cli8aU=",
			"path": "github.com/hashicorp/hcl2/hcl/hclsyntax",
			"revision": "44bad6dbf5490f5da17ec991e664df3d017b706f",
			"revisionTime": "2017-10-03T23:27:34Z"
		},
		{
			"checksumSHA1": "GAArMzjaoFNPa7HFnhjZmaeBZII=",
			"path": "github.com/hashicorp/hcl2/hcl/json",
			"revision": "44bad6dbf5490f5da17ec991e664df3d017b706f",
			"revisionTime": "2017-10-03T23:27:34Z"
		},
		{
			"checksumSHA1": "u6YPoPz3GflgHb1dN1YN8nCWAXY=",
			"path": "github.com/hashicorp/hcl2/hcldec",
			"revision": "44bad6dbf5490f5da17ec991e664df3d017b706f",
			"revisionTime": "2017-10-03T23:27:34Z"
		},
		{
			"checksumSHA1": "IzmftuG99BqNhbFGhxZaGwtiMtM=",
			"path": "github.com/hashicorp/hcl2/hclparse",
			"revision": "44bad6dbf5490f5da17ec991e664df3d017b706f",
			"revisionTime": "2017-10-03T23:27:34Z"
		},
		{
			"checksumSHA1": "M09yxoBoCEtG7EcHR8aEWLzMMJc=",
			"path": "github.com/hashicorp/hil",
			"revision": "fac2259da677551de1fb92b844c4d020a38d8468",
			"revisionTime": "2017-05-12T21:33:05Z"
		},
		{
			"checksumSHA1": "0S0KeBcfqVFYBPeZkuJ4fhQ5mCA=",
			"path": "github.com/hashicorp/hil/ast",
			"revision": "fac2259da677551de1fb92b844c4d020a38d8468",
			"revisionTime": "2017-05-12T21:33:05Z"
		},
		{
			"checksumSHA1": "P5PZ3k7SmqWmxgJ8Q0gLzeNpGhE=",
			"path": "github.com/hashicorp/hil/parser",
			"revision": "fac2259da677551de1fb92b844c4d020a38d8468",
			"revisionTime": "2017-05-12T21:33:05Z"
		},
		{
			"checksumSHA1": "DC1k5kOua4oFqmo+JRt0YzfP44o=",
			"path": "github.com/hashicorp/hil/scanner",
			"revision": "fac2259da677551de1fb92b844c4d020a38d8468",
			"revisionTime": "2017-05-12T21:33:05Z"
		},
		{
			"checksumSHA1": "vt+P9D2yWDO3gdvdgCzwqunlhxU=",
			"path": "github.com/hashicorp/logutils",
			"revision": "0dc08b1671f34c4250ce212759ebd880f743d883",
			"revisionTime": "2015-06-09T07:04:31Z"
		},
		{
			"checksumSHA1": "mS15CkImPzXYsgNwl3Mt9Gh3Vb0=",
			"path": "github.com/hashicorp/serf/coordinate",
			"revision": "c20a0b1b1ea9eb8168bcdec0116688fa9254e449",
			"revisionTime": "2017-10-22T02:00:50Z"
		},
		{
			"checksumSHA1": "L1z+CLuSu9PI7WzMJc+2a/aJX1Y=",
			"path": "github.com/hashicorp/terraform",
			"revision": "23caaf9feb50d566329f5b4aa07a57da8cd6f448",
			"revisionTime": "2017-11-03T23:17:07Z",
			"version": "v0.11.0-beta1",
			"versionExact": "v0.11.0-beta1"
		},
		{
			"checksumSHA1": "2kIaes8QS4QFlSx8CZLXzbdj0UM=",
			"path": "github.com/hashicorp/terraform/backend",
			"revision": "23caaf9feb50d566329f5b4aa07a57da8cd6f448",
			"revisionTime": "2017-11-03T23:17:07Z",
			"version": "v0.11.0-beta1",
			"versionExact": "v0.11.0-beta1"
		},
		{
			"checksumSHA1": "ZWqZhZxaT2AMNy4dzCcvMKc46GY=",
			"path": "github.com/hashicorp/terraform/backend/atlas",
			"revision": "23caaf9feb50d566329f5b4aa07a57da8cd6f448",
			"revisionTime": "2017-11-03T23:17:07Z",
			"version": "v0.11.0-beta1",
			"versionExact": "v0.11.0-beta1"
		},
		{
			"checksumSHA1": "StxVDAMzeMUdXUcRbjcuDxm8GD0=",
			"path": "github.com/hashicorp/terraform/backend/init",
			"revision": "23caaf9feb50d566329f5b4aa07a57da8cd6f448",
			"revisionTime": "2017-11-03T23:17:07Z",
			"version": "v0.11.0-beta1",
			"versionExact": "v0.11.0-beta1"
		},
		{
			"checksumSHA1": "ISwgLoSPkcEYAcwFoYu5FNsMDD0=",
			"path": "github.com/hashicorp/terraform/backend/legacy",
			"revision": "23caaf9feb50d566329f5b4aa07a57da8cd6f448",
			"revisionTime": "2017-11-03T23:17:07Z",
			"version": "v0.11.0-beta1",
			"versionExact": "v0.11.0-beta1"
		},
		{
			"checksumSHA1": "Ff+vwhG5hM0NzPVz1eC2qevTT9w=",
			"path": "github.com/hashicorp/terraform/backend/local",
			"revision": "23caaf9feb50d566329f5b4aa07a57da8cd6f448",
			"revisionTime": "2017-11-03T23:17:07Z",
			"version": "v0.11.0-beta1",
			"versionExact": "v0.11.0-beta1"
		},
		{
			"checksumSHA1": "sWPPRyIsfATpFxTqRc9PgbazRAc=",
			"path": "github.com/hashicorp/terraform/backend/remote-state/azure",
			"revision": "23caaf9feb50d566329f5b4aa07a57da8cd6f448",
			"revisionTime": "2017-11-03T23:17:07Z",
			"version": "v0.11.0-beta1",
			"versionExact": "v0.11.0-beta1"
		},
		{
			"checksumSHA1": "hs39fP+wdfuvpN/lsMpYwUZUV8I=",
			"path": "github.com/hashicorp/terraform/backend/remote-state/consul",
			"revision": "23caaf9feb50d566329f5b4aa07a57da8cd6f448",
			"revisionTime": "2017-11-03T23:17:07Z",
			"version": "v0.11.0-beta1",
			"versionExact": "v0.11.0-beta1"
		},
		{
			"checksumSHA1": "SllujprNPMotiPKfcPsQRF/7r64=",
			"path": "github.com/hashicorp/terraform/backend/remote-state/etcdv3",
			"revision": "23caaf9feb50d566329f5b4aa07a57da8cd6f448",
			"revisionTime": "2017-11-03T23:17:07Z",
			"version": "v0.11.0-beta1",
			"versionExact": "v0.11.0-beta1"
		},
		{
			"checksumSHA1": "E8JzDuHhPSCBlqLIbayxcTf5tWE=",
			"path": "github.com/hashicorp/terraform/backend/remote-state/gcs",
			"revision": "23caaf9feb50d566329f5b4aa07a57da8cd6f448",
			"revisionTime": "2017-11-03T23:17:07Z",
			"version": "v0.11.0-beta1",
			"versionExact": "v0.11.0-beta1"
		},
		{
			"checksumSHA1": "uJi6XL6OFIzU0r3G0YX0L3YzxRE=",
			"path": "github.com/hashicorp/terraform/backend/remote-state/inmem",
			"revision": "23caaf9feb50d566329f5b4aa07a57da8cd6f448",
			"revisionTime": "2017-11-03T23:17:07Z",
			"version": "v0.11.0-beta1",
			"versionExact": "v0.11.0-beta1"
		},
		{
			"checksumSHA1": "xH9qq/2HWzIPk4E9AY0PY0AQf2Q=",
			"path": "github.com/hashicorp/terraform/backend/remote-state/manta",
			"revision": "23caaf9feb50d566329f5b4aa07a57da8cd6f448",
			"revisionTime": "2017-11-03T23:17:07Z",
			"version": "v0.11.0-beta1",
			"versionExact": "v0.11.0-beta1"
		},
		{
			"checksumSHA1": "k4dUi8lAv2+RC7nDdrt4p3VThjg=",
			"path": "github.com/hashicorp/terraform/backend/remote-state/s3",
			"revision": "23caaf9feb50d566329f5b4aa07a57da8cd6f448",
			"revisionTime": "2017-11-03T23:17:07Z",
			"version": "v0.11.0-beta1",
			"versionExact": "v0.11.0-beta1"
		},
		{
			"checksumSHA1": "l0SZPCxWxxlYHOedkUCZUCWw4R0=",
			"path": "github.com/hashicorp/terraform/backend/remote-state/swift",
			"revision": "23caaf9feb50d566329f5b4aa07a57da8cd6f448",
			"revisionTime": "2017-11-03T23:17:07Z",
			"version": "v0.11.0-beta1",
			"versionExact": "v0.11.0-beta1"
		},
		{
			"checksumSHA1": "CvUjARK6DNC/pOMkY0stqtGI1DA=",
			"path": "github.com/hashicorp/terraform/builtin/providers/terraform",
			"revision": "23caaf9feb50d566329f5b4aa07a57da8cd6f448",
			"revisionTime": "2017-11-03T23:17:07Z",
			"version": "v0.11.0-beta1",
			"versionExact": "v0.11.0-beta1"
		},
		{
			"checksumSHA1": "RCVWlxGP1rZsVKT8VqSgyWhAte4=",
			"path": "github.com/hashicorp/terraform/builtin/provisioners/chef",
			"revision": "23caaf9feb50d566329f5b4aa07a57da8cd6f448",
			"revisionTime": "2017-11-03T23:17:07Z",
			"version": "v0.11.0-beta1",
			"versionExact": "v0.11.0-beta1"
		},
		{
			"checksumSHA1": "EtcHzH4aXhylC1Uu8yBQis6IzfU=",
			"path": "github.com/hashicorp/terraform/builtin/provisioners/file",
			"revision": "23caaf9feb50d566329f5b4aa07a57da8cd6f448",
			"revisionTime": "2017-11-03T23:17:07Z",
			"version": "v0.11.0-beta1",
			"versionExact": "v0.11.0-beta1"
		},
		{
			"checksumSHA1": "IWoLiBpleo7Ndc8ECqZS6p+fsGY=",
			"path": "github.com/hashicorp/terraform/builtin/provisioners/local-exec",
			"revision": "23caaf9feb50d566329f5b4aa07a57da8cd6f448",
			"revisionTime": "2017-11-03T23:17:07Z",
			"version": "v0.11.0-beta1",
			"versionExact": "v0.11.0-beta1"
		},
		{
			"checksumSHA1": "mprmWWmGibkrqOCI66VJyVNTHaM=",
			"path": "github.com/hashicorp/terraform/builtin/provisioners/remote-exec",
			"revision": "23caaf9feb50d566329f5b4aa07a57da8cd6f448",
			"revisionTime": "2017-11-03T23:17:07Z",
			"version": "v0.11.0-beta1",
			"versionExact": "v0.11.0-beta1"
		},
		{
			"checksumSHA1": "dzl4u25a9uL1AQaDkuj9yEYQL9U=",
			"path": "github.com/hashicorp/terraform/builtin/provisioners/salt-masterless",
			"revision": "23caaf9feb50d566329f5b4aa07a57da8cd6f448",
			"revisionTime": "2017-11-03T23:17:07Z",
			"version": "v0.11.0-beta1",
			"versionExact": "v0.11.0-beta1"
		},
		{
			"checksumSHA1": "z370JbayOT8GHhzXKNxENoIStuY=",
			"path": "github.com/hashicorp/terraform/command",
			"revision": "23caaf9feb50d566329f5b4aa07a57da8cd6f448",
			"revisionTime": "2017-11-03T23:17:07Z",
			"version": "v0.11.0-beta1",
			"versionExact": "v0.11.0-beta1"
		},
		{
			"checksumSHA1": "HWbnuaEFdfRFeKxZdlYUWZm+DU0=",
			"path": "github.com/hashicorp/terraform/command/clistate",
			"revision": "23caaf9feb50d566329f5b4aa07a57da8cd6f448",
			"revisionTime": "2017-11-03T23:17:07Z",
			"version": "v0.11.0-beta1",
			"versionExact": "v0.11.0-beta1"
		},
		{
			"checksumSHA1": "ezmArCBoyFTTvlskRVCOlJ6dhB8=",
			"path": "github.com/hashicorp/terraform/command/format",
			"revision": "23caaf9feb50d566329f5b4aa07a57da8cd6f448",
			"revisionTime": "2017-11-03T23:17:07Z",
			"version": "v0.11.0-beta1",
			"versionExact": "v0.11.0-beta1"
		},
		{
			"checksumSHA1": "Pg0fge6Fl6a34pYl2fH1eb6kgNE=",
			"path": "github.com/hashicorp/terraform/communicator",
			"revision": "23caaf9feb50d566329f5b4aa07a57da8cd6f448",
			"revisionTime": "2017-11-03T23:17:07Z",
			"version": "v0.11.0-beta1",
			"versionExact": "v0.11.0-beta1"
		},
		{
			"checksumSHA1": "zCAC53a+zRYTwnfw7vUFJmvqxQc=",
			"path": "github.com/hashicorp/terraform/communicator/remote",
			"revision": "23caaf9feb50d566329f5b4aa07a57da8cd6f448",
			"revisionTime": "2017-11-03T23:17:07Z",
			"version": "v0.11.0-beta1",
			"versionExact": "v0.11.0-beta1"
		},
		{
			"checksumSHA1": "gOdZ52GCuL8KLiqYGEVNVZyMO5U=",
			"path": "github.com/hashicorp/terraform/communicator/shared",
			"revision": "23caaf9feb50d566329f5b4aa07a57da8cd6f448",
			"revisionTime": "2017-11-03T23:17:07Z",
			"version": "v0.11.0-beta1",
			"versionExact": "v0.11.0-beta1"
		},
		{
			"checksumSHA1": "/GfjH+TwNG39FcII4/D7K5h7yq4=",
			"path": "github.com/hashicorp/terraform/communicator/ssh",
			"revision": "23caaf9feb50d566329f5b4aa07a57da8cd6f448",
			"revisionTime": "2017-11-03T23:17:07Z",
			"version": "v0.11.0-beta1",
			"versionExact": "v0.11.0-beta1"
		},
		{
			"checksumSHA1": "ishkSV98ykhx7ZA9Q/lZgYChZms=",
			"path": "github.com/hashicorp/terraform/communicator/winrm",
			"revision": "23caaf9feb50d566329f5b4aa07a57da8cd6f448",
			"revisionTime": "2017-11-03T23:17:07Z",
			"version": "v0.11.0-beta1",
			"versionExact": "v0.11.0-beta1"
		},
		{
			"checksumSHA1": "1IwTOSybgtAvcovhHpACIdRxtYA=",
			"path": "github.com/hashicorp/terraform/config",
			"revision": "23caaf9feb50d566329f5b4aa07a57da8cd6f448",
			"revisionTime": "2017-11-03T23:17:07Z",
			"version": "v0.11.0-beta1",
			"versionExact": "v0.11.0-beta1"
		},
		{
			"checksumSHA1": "qzvSGXa0rLkhSSha9fZQkfk6UG4=",
			"path": "github.com/hashicorp/terraform/config/configschema",
			"revision": "23caaf9feb50d566329f5b4aa07a57da8cd6f448",
			"revisionTime": "2017-11-03T23:17:07Z",
			"version": "v0.11.0-beta1",
			"versionExact": "v0.11.0-beta1"
		},
		{
			"checksumSHA1": "3V7300kyZF+AGy/cOKV0+P6M3LY=",
			"path": "github.com/hashicorp/terraform/config/hcl2shim",
			"revision": "23caaf9feb50d566329f5b4aa07a57da8cd6f448",
			"revisionTime": "2017-11-03T23:17:07Z",
			"version": "v0.11.0-beta1",
			"versionExact": "v0.11.0-beta1"
		},
		{
			"checksumSHA1": "H82Z/4fw0m/Lsm8y4SDPXnlWc/Q=",
			"path": "github.com/hashicorp/terraform/config/module",
			"revision": "23caaf9feb50d566329f5b4aa07a57da8cd6f448",
			"revisionTime": "2017-11-03T23:17:07Z",
			"version": "v0.11.0-beta1",
			"versionExact": "v0.11.0-beta1"
		},
		{
			"checksumSHA1": "mPbjVPD2enEey45bP4M83W2AxlY=",
			"path": "github.com/hashicorp/terraform/dag",
			"revision": "23caaf9feb50d566329f5b4aa07a57da8cd6f448",
			"revisionTime": "2017-11-03T23:17:07Z",
			"version": "v0.11.0-beta1",
			"versionExact": "v0.11.0-beta1"
		},
		{
			"checksumSHA1": "P8gNPDuOzmiK4Lz9xG7OBy4Rlm8=",
			"path": "github.com/hashicorp/terraform/flatmap",
			"revision": "23caaf9feb50d566329f5b4aa07a57da8cd6f448",
			"revisionTime": "2017-11-03T23:17:07Z",
			"version": "v0.11.0-beta1",
			"versionExact": "v0.11.0-beta1"
		},
		{
			"checksumSHA1": "zx5DLo5aV0xDqxGTzSibXg7HHAA=",
			"path": "github.com/hashicorp/terraform/helper/acctest",
			"revision": "23caaf9feb50d566329f5b4aa07a57da8cd6f448",
			"revisionTime": "2017-11-03T23:17:07Z",
			"version": "v0.11.0-beta1",
			"versionExact": "v0.11.0-beta1"
		},
		{
			"checksumSHA1": "uT6Q9RdSRAkDjyUgQlJ2XKJRab4=",
			"path": "github.com/hashicorp/terraform/helper/config",
			"revision": "23caaf9feb50d566329f5b4aa07a57da8cd6f448",
			"revisionTime": "2017-11-03T23:17:07Z",
			"version": "v0.11.0-beta1",
			"versionExact": "v0.11.0-beta1"
		},
		{
			"checksumSHA1": "FH5eOEHfHgdxPC/JnfmCeSBk66U=",
			"path": "github.com/hashicorp/terraform/helper/encryption",
			"revision": "23caaf9feb50d566329f5b4aa07a57da8cd6f448",
			"revisionTime": "2017-11-03T23:17:07Z",
			"version": "v0.11.0-beta1",
			"versionExact": "v0.11.0-beta1"
		},
		{
			"checksumSHA1": "Vbo55GDzPgG/L/+W2pcvDhxrPZc=",
			"path": "github.com/hashicorp/terraform/helper/experiment",
			"revision": "23caaf9feb50d566329f5b4aa07a57da8cd6f448",
			"revisionTime": "2017-11-03T23:17:07Z",
			"version": "v0.11.0-beta1",
			"versionExact": "v0.11.0-beta1"
		},
		{
			"checksumSHA1": "KNvbU1r5jv0CBeQLnEtDoL3dRtc=",
			"path": "github.com/hashicorp/terraform/helper/hashcode",
			"revision": "23caaf9feb50d566329f5b4aa07a57da8cd6f448",
			"revisionTime": "2017-11-03T23:17:07Z",
			"version": "v0.11.0-beta1",
			"versionExact": "v0.11.0-beta1"
		},
		{
			"checksumSHA1": "B267stWNQd0/pBTXHfI/tJsxzfc=",
			"path": "github.com/hashicorp/terraform/helper/hilmapstructure",
			"revision": "23caaf9feb50d566329f5b4aa07a57da8cd6f448",
			"revisionTime": "2017-11-03T23:17:07Z",
			"version": "v0.11.0-beta1",
			"versionExact": "v0.11.0-beta1"
		},
		{
			"checksumSHA1": "BAXV9ruAyno3aFgwYI2/wWzB2Gc=",
			"path": "github.com/hashicorp/terraform/helper/logging",
			"revision": "23caaf9feb50d566329f5b4aa07a57da8cd6f448",
			"revisionTime": "2017-11-03T23:17:07Z",
			"version": "v0.11.0-beta1",
			"versionExact": "v0.11.0-beta1"
		},
		{
			"checksumSHA1": "twkFd4x71kBnDfrdqO5nhs8dMOY=",
			"path": "github.com/hashicorp/terraform/helper/mutexkv",
			"revision": "23caaf9feb50d566329f5b4aa07a57da8cd6f448",
			"revisionTime": "2017-11-03T23:17:07Z",
			"version": "v0.11.0-beta1",
			"versionExact": "v0.11.0-beta1"
		},
		{
			"checksumSHA1": "ImyqbHM/xe3eAT2moIjLI8ksuks=",
			"path": "github.com/hashicorp/terraform/helper/pathorcontents",
			"revision": "23caaf9feb50d566329f5b4aa07a57da8cd6f448",
			"revisionTime": "2017-11-03T23:17:07Z",
			"version": "v0.11.0-beta1",
			"versionExact": "v0.11.0-beta1"
		},
		{
			"checksumSHA1": "29Nl1i88iAH8AC8y+hFnrIxPa2s=",
			"path": "github.com/hashicorp/terraform/helper/resource",
			"revision": "23caaf9feb50d566329f5b4aa07a57da8cd6f448",
			"revisionTime": "2017-11-03T23:17:07Z",
			"version": "v0.11.0-beta1",
			"versionExact": "v0.11.0-beta1"
		},
		{
			"checksumSHA1": "k6ZMdJmZrtip/Yym0N40uH5pHoY=",
			"path": "github.com/hashicorp/terraform/helper/schema",
			"revision": "23caaf9feb50d566329f5b4aa07a57da8cd6f448",
			"revisionTime": "2017-11-03T23:17:07Z",
			"version": "v0.11.0-beta1",
			"versionExact": "v0.11.0-beta1"
		},
		{
			"checksumSHA1": "1yCGh/Wl4H4ODBBRmIRFcV025b0=",
			"path": "github.com/hashicorp/terraform/helper/shadow",
			"revision": "23caaf9feb50d566329f5b4aa07a57da8cd6f448",
			"revisionTime": "2017-11-03T23:17:07Z",
			"version": "v0.11.0-beta1",
			"versionExact": "v0.11.0-beta1"
		},
		{
			"checksumSHA1": "eQ6F8nDi/R+F/SX51xCEY8iPZOE=",
			"path": "github.com/hashicorp/terraform/helper/slowmessage",
			"revision": "23caaf9feb50d566329f5b4aa07a57da8cd6f448",
			"revisionTime": "2017-11-03T23:17:07Z",
			"version": "v0.11.0-beta1",
			"versionExact": "v0.11.0-beta1"
		},
		{
			"checksumSHA1": "Fzbv+N7hFXOtrR6E7ZcHT3jEE9s=",
			"path": "github.com/hashicorp/terraform/helper/structure",
			"revision": "23caaf9feb50d566329f5b4aa07a57da8cd6f448",
			"revisionTime": "2017-11-03T23:17:07Z",
			"version": "v0.11.0-beta1",
			"versionExact": "v0.11.0-beta1"
		},
		{
			"checksumSHA1": "jdwWpJZbTSU87GUlwLTuf6FwpmE=",
			"path": "github.com/hashicorp/terraform/helper/validation",
			"revision": "23caaf9feb50d566329f5b4aa07a57da8cd6f448",
			"revisionTime": "2017-11-03T23:17:07Z",
			"version": "v0.11.0-beta1",
			"versionExact": "v0.11.0-beta1"
		},
		{
			"checksumSHA1": "a1YCqJht+4G5O0UNTnOTD8vfXb0=",
			"path": "github.com/hashicorp/terraform/helper/variables",
			"revision": "23caaf9feb50d566329f5b4aa07a57da8cd6f448",
			"revisionTime": "2017-11-03T23:17:07Z",
			"version": "v0.11.0-beta1",
			"versionExact": "v0.11.0-beta1"
		},
		{
			"checksumSHA1": "ExvF2RbMeCfxuq2eASmOChEcRgQ=",
			"path": "github.com/hashicorp/terraform/helper/wrappedreadline",
			"revision": "23caaf9feb50d566329f5b4aa07a57da8cd6f448",
			"revisionTime": "2017-11-03T23:17:07Z",
			"version": "v0.11.0-beta1",
			"versionExact": "v0.11.0-beta1"
		},
		{
			"checksumSHA1": "q96i9foHLGSZ+9dFOV7jUseq7zs=",
			"path": "github.com/hashicorp/terraform/helper/wrappedstreams",
			"revision": "23caaf9feb50d566329f5b4aa07a57da8cd6f448",
			"revisionTime": "2017-11-03T23:17:07Z",
			"version": "v0.11.0-beta1",
			"versionExact": "v0.11.0-beta1"
		},
		{
			"checksumSHA1": "yFWmdS6yEJZpRJzUqd/mULqCYGk=",
			"path": "github.com/hashicorp/terraform/moduledeps",
			"revision": "23caaf9feb50d566329f5b4aa07a57da8cd6f448",
			"revisionTime": "2017-11-03T23:17:07Z",
			"version": "v0.11.0-beta1",
			"versionExact": "v0.11.0-beta1"
		},
		{
			"checksumSHA1": "DqaoG++NXRCfvH/OloneLWrM+3k=",
			"path": "github.com/hashicorp/terraform/plugin",
			"revision": "23caaf9feb50d566329f5b4aa07a57da8cd6f448",
			"revisionTime": "2017-11-03T23:17:07Z",
			"version": "v0.11.0-beta1",
			"versionExact": "v0.11.0-beta1"
		},
		{
			"checksumSHA1": "tD8r8iNg//TN8c2GFuTnyHKBCPY=",
			"path": "github.com/hashicorp/terraform/plugin/discovery",
			"revision": "23caaf9feb50d566329f5b4aa07a57da8cd6f448",
			"revisionTime": "2017-11-03T23:17:07Z",
			"version": "v0.11.0-beta1",
			"versionExact": "v0.11.0-beta1"
		},
		{
			"checksumSHA1": "sF6VAY7XsYiFnUQATFWuXUd1B3Y=",
			"path": "github.com/hashicorp/terraform/registry/regsrc",
			"revision": "23caaf9feb50d566329f5b4aa07a57da8cd6f448",
			"revisionTime": "2017-11-03T23:17:07Z",
			"version": "v0.11.0-beta1",
			"versionExact": "v0.11.0-beta1"
		},
		{
			"checksumSHA1": "y9IXgIJQq9XNy1zIYUV2Kc0KsnA=",
			"path": "github.com/hashicorp/terraform/registry/response",
			"revision": "23caaf9feb50d566329f5b4aa07a57da8cd6f448",
			"revisionTime": "2017-11-03T23:17:07Z",
			"version": "v0.11.0-beta1",
			"versionExact": "v0.11.0-beta1"
		},
		{
			"checksumSHA1": "vW75JRFcEDJNxNCB2mrlFeYOyX4=",
			"path": "github.com/hashicorp/terraform/repl",
			"revision": "23caaf9feb50d566329f5b4aa07a57da8cd6f448",
			"revisionTime": "2017-11-03T23:17:07Z",
			"version": "v0.11.0-beta1",
			"versionExact": "v0.11.0-beta1"
		},
		{
			"checksumSHA1": "3vkhsjnBn8rOoO5bW1R4lPtckVE=",
			"path": "github.com/hashicorp/terraform/state",
			"revision": "23caaf9feb50d566329f5b4aa07a57da8cd6f448",
			"revisionTime": "2017-11-03T23:17:07Z",
			"version": "v0.11.0-beta1",
			"versionExact": "v0.11.0-beta1"
		},
		{
			"checksumSHA1": "xe9XpHd/H/N6fkZ4iAL8MiHFnKs=",
			"path": "github.com/hashicorp/terraform/state/remote",
			"revision": "23caaf9feb50d566329f5b4aa07a57da8cd6f448",
			"revisionTime": "2017-11-03T23:17:07Z",
			"version": "v0.11.0-beta1",
			"versionExact": "v0.11.0-beta1"
		},
		{
			"checksumSHA1": "VXlzRRDVOqeMvnnrbUcR9H64OA4=",
			"path": "github.com/hashicorp/terraform/svchost",
			"revision": "23caaf9feb50d566329f5b4aa07a57da8cd6f448",
			"revisionTime": "2017-11-03T23:17:07Z",
			"version": "v0.11.0-beta1",
			"versionExact": "v0.11.0-beta1"
		},
		{
			"checksumSHA1": "GzcKNlFL0N77JVjU8qbltXE4R3k=",
			"path": "github.com/hashicorp/terraform/svchost/auth",
			"revision": "23caaf9feb50d566329f5b4aa07a57da8cd6f448",
			"revisionTime": "2017-11-03T23:17:07Z",
			"version": "v0.11.0-beta1",
			"versionExact": "v0.11.0-beta1"
		},
		{
			"checksumSHA1": "iGPn4dJF6fT/b+PFSWuimW3GiX8=",
			"path": "github.com/hashicorp/terraform/svchost/disco",
			"revision": "23caaf9feb50d566329f5b4aa07a57da8cd6f448",
			"revisionTime": "2017-11-03T23:17:07Z",
			"version": "v0.11.0-beta1",
			"versionExact": "v0.11.0-beta1"
		},
		{
			"checksumSHA1": "YV5MKswo26T8PLJxlQXcv4R8Q9U=",
			"path": "github.com/hashicorp/terraform/terraform",
			"revision": "23caaf9feb50d566329f5b4aa07a57da8cd6f448",
			"revisionTime": "2017-11-03T23:17:07Z",
			"version": "v0.11.0-beta1",
			"versionExact": "v0.11.0-beta1"
		},
		{
			"checksumSHA1": "C3c1+sTF/97mT6N+15bVSq4Ryr8=",
			"path": "github.com/hashicorp/terraform/tfdiags",
			"revision": "23caaf9feb50d566329f5b4aa07a57da8cd6f448",
			"revisionTime": "2017-11-03T23:17:07Z",
			"version": "v0.11.0-beta1",
			"versionExact": "v0.11.0-beta1"
		},
		{
			"checksumSHA1": "ZVt5KFukReFv2R7t2zTRr1pGPC8=",
			"path": "github.com/hashicorp/terraform/version",
			"revision": "23caaf9feb50d566329f5b4aa07a57da8cd6f448",
			"revisionTime": "2017-11-03T23:17:07Z",
			"version": "v0.11.0-beta1",
			"versionExact": "v0.11.0-beta1"
		},
		{
			"checksumSHA1": "ft77GtqeZEeCXioGpF/s6DlGm/U=",
			"path": "github.com/hashicorp/vault/helper/compressutil",
			"revision": "9a60bf2a50e4dd1ba4b929a3ccf8072435cbdd0a",
			"revisionTime": "2016-10-29T21:01:49Z"
		},
		{
			"checksumSHA1": "yUiSTPf0QUuL2r/81sjuytqBoeQ=",
			"path": "github.com/hashicorp/vault/helper/jsonutil",
			"revision": "9a60bf2a50e4dd1ba4b929a3ccf8072435cbdd0a",
			"revisionTime": "2016-10-29T21:01:49Z"
		},
		{
			"checksumSHA1": "YmXAnTwbzhLLBZM+1tQrJiG3qpc=",
			"path": "github.com/hashicorp/vault/helper/pgpkeys",
			"revision": "9a60bf2a50e4dd1ba4b929a3ccf8072435cbdd0a",
			"revisionTime": "2016-10-29T21:01:49Z"
		},
		{
			"checksumSHA1": "ZhK6IO2XN81Y+3RAjTcVm1Ic7oU=",
			"path": "github.com/hashicorp/yamux",
			"revision": "d1caa6c97c9fc1cc9e83bbe34d0603f9ff0ce8bd",
			"revisionTime": "2016-07-20T23:31:40Z"
		},
		{
			"checksumSHA1": "sVczcCYWr12ttrbXRFz/QOyDyWg=",
			"path": "github.com/jen20/awspolicyequivalence",
			"revision": "3d48364a137a7847c1191b83740052dc7695878e",
			"revisionTime": "2017-08-31T20:16:02Z"
		},
		{
			"checksumSHA1": "0ZrwvB6KoGPj2PoDNSEJwxQ6Mog=",
			"comment": "0.2.2-2-gc01cf91",
			"path": "github.com/jmespath/go-jmespath",
			"revision": "bd40a432e4c76585ef6b72d3fd96fb9b6dc7b68d",
			"revisionTime": "2016-08-03T19:07:31Z"
		},
		{
			"checksumSHA1": "NOwNdnb70M6s9LvhaPFabBVwlBs=",
			"path": "github.com/joyent/gocommon",
			"revision": "b78708995d1c2ebdb64a3061b0bca5d8ccdf0fc2",
			"revisionTime": "2016-12-02T19:23:17Z"
		},
		{
			"checksumSHA1": "O0WFPpYSMzeDL11yO84IYBSXrmk=",
			"path": "github.com/joyent/gocommon/client",
			"revision": "b78708995d1c2ebdb64a3061b0bca5d8ccdf0fc2",
			"revisionTime": "2016-12-02T19:23:17Z"
		},
		{
			"checksumSHA1": "fsnHUI4h0h1BUeiWNhkRJhzZD/s=",
			"path": "github.com/joyent/gocommon/errors",
			"revision": "b78708995d1c2ebdb64a3061b0bca5d8ccdf0fc2",
			"revisionTime": "2016-12-02T19:23:17Z"
		},
		{
			"checksumSHA1": "cz4amcSofbyq0dH1sdOHNUvznWw=",
			"path": "github.com/joyent/gocommon/http",
			"revision": "b78708995d1c2ebdb64a3061b0bca5d8ccdf0fc2",
			"revisionTime": "2016-12-02T19:23:17Z"
		},
		{
			"checksumSHA1": "yMJdr6tmhoSgkjLjfyeDZL6vuXo=",
			"path": "github.com/joyent/gocommon/jpc",
			"revision": "b78708995d1c2ebdb64a3061b0bca5d8ccdf0fc2",
			"revisionTime": "2016-12-02T19:23:17Z"
		},
		{
			"checksumSHA1": "ysHPYOB/xV0dMIAES8ZOQu9KwQQ=",
			"path": "github.com/joyent/gomanta/manta",
			"revision": "41c8bc3faef9789454337062b5fac84699f75834",
			"revisionTime": "2016-12-02T19:23:08Z"
		},
		{
			"checksumSHA1": "N0NRIcJF7aj1wd56DA1N9GpYq/4=",
			"path": "github.com/joyent/gosign/auth",
			"revision": "9abcee278795b82b36858cdfc857c8a0e7de797c",
			"revisionTime": "2016-11-14T19:17:44Z"
		},
		{
			"checksumSHA1": "4z6Ouu/tFbbGSQ0b4P9a/mAgv/8=",
			"path": "github.com/joyent/triton-go",
			"revision": "8f217b9dcc618ec8ca755a027a3666c021dd0d16",
			"revisionTime": "2017-11-02T14:59:11Z"
		},
		{
			"checksumSHA1": "Cth7NCLH/HaeKh9ZMRpQtudTEQQ=",
			"path": "github.com/joyent/triton-go/authentication",
			"revision": "8f217b9dcc618ec8ca755a027a3666c021dd0d16",
			"revisionTime": "2017-11-02T14:59:11Z"
		},
		{
			"checksumSHA1": "D/DrtmftcDSlshuOShCxA6SiVMI=",
			"path": "github.com/joyent/triton-go/client",
			"revision": "8f217b9dcc618ec8ca755a027a3666c021dd0d16",
			"revisionTime": "2017-11-02T14:59:11Z"
		},
		{
			"checksumSHA1": "9VONvM4aQL088cLPgg+Z0K0dshc=",
			"path": "github.com/joyent/triton-go/storage",
			"revision": "8f217b9dcc618ec8ca755a027a3666c021dd0d16",
			"revisionTime": "2017-11-02T14:59:11Z"
		},
		{
			"checksumSHA1": "gEjGS03N1eysvpQ+FCHTxPcbxXc=",
			"path": "github.com/kardianos/osext",
			"revision": "ae77be60afb1dcacde03767a8c37337fad28ac14",
			"revisionTime": "2017-05-10T13:15:34Z"
		},
		{
			"checksumSHA1": "VJk3rOWfxEV9Ilig5lgzH1qg8Ss=",
			"path": "github.com/keybase/go-crypto/brainpool",
			"revision": "93f5b35093ba15e0f86e412cc5c767d5c10c15fd",
			"revisionTime": "2016-10-04T15:35:44Z"
		},
		{
			"checksumSHA1": "rnRjEJs5luF+DIXp2J6LFcQk8Gg=",
			"path": "github.com/keybase/go-crypto/cast5",
			"revision": "93f5b35093ba15e0f86e412cc5c767d5c10c15fd",
			"revisionTime": "2016-10-04T15:35:44Z"
		},
		{
			"checksumSHA1": "RKwVWtzsYFaWX8gw0/LVrDGt2uw=",
			"path": "github.com/keybase/go-crypto/openpgp",
			"revision": "93f5b35093ba15e0f86e412cc5c767d5c10c15fd",
			"revisionTime": "2016-10-04T15:35:44Z"
		},
		{
			"checksumSHA1": "y61I7+hCekP1Rk0qxgUQ+iozXak=",
			"path": "github.com/keybase/go-crypto/openpgp/armor",
			"revision": "93f5b35093ba15e0f86e412cc5c767d5c10c15fd",
			"revisionTime": "2016-10-04T15:35:44Z"
		},
		{
			"checksumSHA1": "uxXG9IC/XF8jwwvZUbW65+x8/+M=",
			"path": "github.com/keybase/go-crypto/openpgp/elgamal",
			"revision": "93f5b35093ba15e0f86e412cc5c767d5c10c15fd",
			"revisionTime": "2016-10-04T15:35:44Z"
		},
		{
			"checksumSHA1": "EyUf82Yknzc75m8RcA21CNQINw0=",
			"path": "github.com/keybase/go-crypto/openpgp/errors",
			"revision": "93f5b35093ba15e0f86e412cc5c767d5c10c15fd",
			"revisionTime": "2016-10-04T15:35:44Z"
		},
		{
			"checksumSHA1": "8JashgD7DyCk3ZIzk69PGmbwbFs=",
			"path": "github.com/keybase/go-crypto/openpgp/packet",
			"revision": "93f5b35093ba15e0f86e412cc5c767d5c10c15fd",
			"revisionTime": "2016-10-04T15:35:44Z"
		},
		{
			"checksumSHA1": "BGDxg1Xtsz0DSPzdQGJLLQqfYc8=",
			"path": "github.com/keybase/go-crypto/openpgp/s2k",
			"revision": "93f5b35093ba15e0f86e412cc5c767d5c10c15fd",
			"revisionTime": "2016-10-04T15:35:44Z"
		},
		{
			"checksumSHA1": "rE3pp7b3gfcmBregzpIvN5IdFhY=",
			"path": "github.com/keybase/go-crypto/rsa",
			"revision": "93f5b35093ba15e0f86e412cc5c767d5c10c15fd",
			"revisionTime": "2016-10-04T15:35:44Z"
		},
		{
			"checksumSHA1": "90/rTD6BDXVZZSY3Qeqnrg9Wb10=",
			"path": "github.com/lusis/go-artifactory/src/artifactory.v401",
			"revision": "da4b7cd952125757a375908730ba9445adc5ba99",
			"revisionTime": "2017-10-20T17:55:49Z"
		},
		{
			"checksumSHA1": "DlpjiTUHFFoU39yh4FIKS8g7L7A=",
			"path": "github.com/masterzen/azure-sdk-for-go/core/http",
			"revision": "ee4f0065d00cd12b542f18f5bc45799e88163b12",
			"revisionTime": "2016-10-14T13:56:28Z"
		},
		{
			"checksumSHA1": "uu+PYXYi4sSgXbRnGywIo7wG3JA=",
			"path": "github.com/masterzen/azure-sdk-for-go/core/tls",
			"revision": "ee4f0065d00cd12b542f18f5bc45799e88163b12",
			"revisionTime": "2016-10-14T13:56:28Z"
		},
		{
			"checksumSHA1": "yg57Q4J8Ob0LoYvqDxsWZ6AHffE=",
			"path": "github.com/masterzen/simplexml/dom",
			"revision": "4572e39b1ab9fe03ee513ce6fc7e289e98482190",
			"revisionTime": "2016-06-08T18:30:07Z"
		},
		{
			"checksumSHA1": "LY1os7cX/gWXWTWYCHCtEaf5jSw=",
			"path": "github.com/masterzen/winrm",
			"revision": "1ca0ba637a877ee12b69abc73c6161fccb77b70a",
			"revisionTime": "2017-06-01T21:16:37Z"
		},
		{
			"checksumSHA1": "KTsgWipT3ennAAtaKxEZairxero=",
			"path": "github.com/masterzen/winrm/soap",
			"revision": "1ca0ba637a877ee12b69abc73c6161fccb77b70a",
			"revisionTime": "2017-06-01T21:16:37Z"
		},
		{
			"checksumSHA1": "bx+egnFe0OB0BZBcgZcaqsvcmS4=",
			"path": "github.com/masterzen/xmlpath",
			"revision": "13f4951698adc0fa9c1dda3e275d489a24201161",
			"revisionTime": "2014-02-18T18:59:01Z"
		},
		{
			"checksumSHA1": "BXZGRxenGHzpv1SxVo5qi8I2ur4=",
			"path": "github.com/mattn/go-colorable",
			"revision": "6c0fd4aa6ec5818d5e3ea9e03ae436972a6c5a9a",
			"revisionTime": "2017-08-02T01:54:08Z"
		},
		{
			"checksumSHA1": "trzmsZQDCc13zk/6qANox7Z/KCg=",
			"path": "github.com/mattn/go-isatty",
			"revision": "fc9e8d8ef48496124e79ae0df75490096eccf6fe",
			"revisionTime": "2017-03-22T23:44:13Z"
		},
		{
			"checksumSHA1": "pUXq8lowSC+hh+JB2MQDOoL7u4I=",
			"path": "github.com/mattn/go-shellwords",
			"revision": "9858af9cca4c73576f0b8c6609a396eb0878023c",
			"revisionTime": "2017-08-03T00:17:40Z"
		},
		{
			"checksumSHA1": "jXakiCRizt6jtyeGh+DeuA76Bh0=",
			"path": "github.com/mitchellh/cli",
			"revision": "8a539dbef410aa4191e0bcc7a6246c104b313009",
			"revisionTime": "2017-08-03T04:29:10Z"
		},
		{
			"checksumSHA1": "ttEN1Aupb7xpPMkQLqb3tzLFdXs=",
			"path": "github.com/mitchellh/colorstring",
			"revision": "8631ce90f28644f54aeedcb3e389a85174e067d1",
			"revisionTime": "2015-09-17T21:48:07Z"
		},
		{
			"checksumSHA1": "guxbLo8KHHBeM0rzou4OTzzpDNs=",
			"path": "github.com/mitchellh/copystructure",
			"revision": "5af94aef99f597e6a9e1f6ac6be6ce0f3c96b49d",
			"revisionTime": "2016-10-13T19:53:42Z"
		},
		{
			"checksumSHA1": "V/quM7+em2ByJbWBLOsEwnY3j/Q=",
			"path": "github.com/mitchellh/go-homedir",
			"revision": "b8bc1bf767474819792c23f32d8286a45736f1c6",
			"revisionTime": "2016-12-03T19:45:07Z"
		},
		{
			"checksumSHA1": "y7Az37mGuIJ4q0I8yDFKJjYj+E0=",
			"path": "github.com/mitchellh/go-linereader",
			"revision": "07bab5fdd9580500aea6ada0e09df4aa28e68abd",
			"revisionTime": "2014-10-13T18:55:33Z"
		},
		{
			"checksumSHA1": "bDdhmDk8q6utWrccBhEOa6IoGkE=",
			"path": "github.com/mitchellh/go-testing-interface",
			"revision": "a61a99592b77c9ba629d254a693acffaeb4b7e28",
			"revisionTime": "2017-10-04T22:19:16Z"
		},
		{
			"checksumSHA1": "L3leymg2RT8hFl5uL+5KP/LpBkg=",
			"path": "github.com/mitchellh/go-wordwrap",
			"revision": "ad45545899c7b13c020ea92b2072220eefad42b8",
			"revisionTime": "2015-03-14T17:03:34Z"
		},
		{
			"checksumSHA1": "xyoJKalfQwTUN1qzZGQKWYAwl0A=",
			"path": "github.com/mitchellh/hashstructure",
			"revision": "6b17d669fac5e2f71c16658d781ec3fdd3802b69"
		},
		{
			"checksumSHA1": "MlX15lJuV8DYARX5RJY8rqrSEWQ=",
			"path": "github.com/mitchellh/mapstructure",
			"revision": "53818660ed4955e899c0bcafa97299a388bd7c8e",
			"revisionTime": "2017-03-07T20:11:23Z"
		},
		{
			"checksumSHA1": "m2L8ohfZiFRsMW3iynaH/TWgnSY=",
			"path": "github.com/mitchellh/panicwrap",
			"revision": "fce601fe55579125e1b3cb0b992287e7290f7b83",
			"revisionTime": "2017-01-06T18:23:40Z"
		},
		{
			"checksumSHA1": "h+ODp7a8Vj8XMUsORLbhtQMWOO4=",
			"path": "github.com/mitchellh/prefixedio",
			"revision": "6e6954073784f7ee67b28f2d22749d6479151ed7",
			"revisionTime": "2015-12-14T00:22:11Z"
		},
		{
			"checksumSHA1": "vBpuqNfSTZcAR/0tP8tNYacySGs=",
			"path": "github.com/mitchellh/reflectwalk",
			"revision": "92573fe8d000a145bfebc03a16bc22b34945867f",
			"revisionTime": "2016-10-03T17:45:16Z"
		},
		{
			"checksumSHA1": "gcLub3oB+u4QrOJZcYmk/y2AP4k=",
			"path": "github.com/nu7hatch/gouuid",
			"revision": "179d4d0c4d8d407a32af483c2354df1d2c91e6c3",
			"revisionTime": "2013-12-21T20:05:32Z"
		},
		{
			"checksumSHA1": "iApv8tX8vuAvzyY6VkOvW+IzJF8=",
			"path": "github.com/packer-community/winrmcp/winrmcp",
			"revision": "078cc0a785c9da54158c0775f06f505fc1e867f8",
			"revisionTime": "2017-06-07T14:21:56Z"
		},
		{
			"checksumSHA1": "6OEUkwOM0qgI6YxR+BDEn6YMvpU=",
			"path": "github.com/posener/complete",
			"revision": "f4461a52b6329c11190f11fe3384ec8aa964e21c",
			"revisionTime": "2017-07-30T19:30:24Z"
		},
		{
			"checksumSHA1": "NB7uVS0/BJDmNu68vPAlbrq4TME=",
			"path": "github.com/posener/complete/cmd",
			"revision": "f4461a52b6329c11190f11fe3384ec8aa964e21c",
			"revisionTime": "2017-07-30T19:30:24Z"
		},
		{
			"checksumSHA1": "kuS9vs+TMQzTGzXteL6EZ5HuKrU=",
			"path": "github.com/posener/complete/cmd/install",
			"revision": "f4461a52b6329c11190f11fe3384ec8aa964e21c",
			"revisionTime": "2017-07-30T19:30:24Z"
		},
		{
			"checksumSHA1": "DMo94FwJAm9ZCYCiYdJU2+bh4no=",
			"path": "github.com/posener/complete/match",
			"revision": "f4461a52b6329c11190f11fe3384ec8aa964e21c",
			"revisionTime": "2017-07-30T19:30:24Z"
		},
		{
			"checksumSHA1": "u5s2PZ7fzCOqQX7bVPf9IJ+qNLQ=",
			"path": "github.com/rancher/go-rancher",
			"revision": "ec24b7f12fca9f78fbfcd62a0ea8bce14ade8792",
			"revisionTime": "2017-04-07T04:09:43Z"
		},
		{
			"checksumSHA1": "M57Rrfc8Z966p+IBtQ91QOcUtcg=",
			"path": "github.com/ryanuber/columnize",
			"revision": "abc90934186a77966e2beeac62ed966aac0561d5",
			"revisionTime": "2017-07-03T20:58:27Z"
		},
		{
			"checksumSHA1": "zmC8/3V4ls53DJlNTKDZwPSC/dA=",
			"path": "github.com/satori/go.uuid",
			"revision": "b061729afc07e77a8aa4fad0a2fd840958f1942a",
			"revisionTime": "2016-09-27T10:08:44Z"
		},
		{
			"checksumSHA1": "iqUXcP3VA+G1/gVLRpQpBUt/BuA=",
			"path": "github.com/satori/uuid",
			"revision": "b061729afc07e77a8aa4fad0a2fd840958f1942a",
			"revisionTime": "2016-09-27T10:08:44Z"
		},
		{
			"checksumSHA1": "q12HCybmDTjU2efDmyBOStiZ9/4=",
			"path": "github.com/terraform-providers/terraform-provider-openstack/openstack",
			"revision": "635bc49af8a8270ec645f085e0652ea3b1bb200e",
			"revisionTime": "2017-10-23T15:34:37Z"
		},
		{
			"checksumSHA1": "EUR26b2t3XDPxiEMwDBtn8Ajp8A=",
			"path": "github.com/terraform-providers/terraform-provider-template/template",
			"revision": "38db8c17785b8a21666fe6c784682186f0c172ed",
			"revisionTime": "2017-06-21T15:27:00Z",
			"version": "v0.1.1",
			"versionExact": "v0.1.1"
		},
		{
			"checksumSHA1": "519bsJW8eD/VZN/d1AfLYziNT3w=",
			"path": "github.com/terraform-providers/terraform-provider-tls/tls",
			"revision": "ce653893fc49a0459f8f8e7f59295d5c81d5f1ef",
			"revisionTime": "2017-06-21T10:02:45Z",
			"version": "v0.1.0",
			"versionExact": "v0.1.0"
		},
		{
			"checksumSHA1": "IJYn37+lvgZhQcErB0J4s1qvBds=",
			"path": "github.com/ugorji/go/codec",
			"revision": "16373bd7016380b084e8a4e8f9560efe82cbc98c",
			"revisionTime": "2017-10-26T02:16:19Z"
		},
		{
			"checksumSHA1": "qgMa75aMGbkFY0jIqqqgVnCUoNA=",
			"path": "github.com/ulikunitz/xz",
			"revision": "0c6b41e72360850ca4f98dc341fd999726ea007f",
			"revisionTime": "2017-06-05T21:53:11Z"
		},
		{
			"checksumSHA1": "vjnTkzNrMs5Xj6so/fq0mQ6dT1c=",
			"path": "github.com/ulikunitz/xz/internal/hash",
			"revision": "0c6b41e72360850ca4f98dc341fd999726ea007f",
			"revisionTime": "2017-06-05T21:53:11Z"
		},
		{
			"checksumSHA1": "m0pm57ASBK/CTdmC0ppRHO17mBs=",
			"path": "github.com/ulikunitz/xz/internal/xlog",
			"revision": "0c6b41e72360850ca4f98dc341fd999726ea007f",
			"revisionTime": "2017-06-05T21:53:11Z"
		},
		{
			"checksumSHA1": "2vZw6zc8xuNlyVz2QKvdlNSZQ1U=",
			"path": "github.com/ulikunitz/xz/lzma",
			"revision": "0c6b41e72360850ca4f98dc341fd999726ea007f",
			"revisionTime": "2017-06-05T21:53:11Z"
		},
		{
			"checksumSHA1": "iHiMTBffQvWYlOLu3130JXuQpgQ=",
			"path": "github.com/xanzy/ssh-agent",
			"revision": "ba9c9e33906f58169366275e3450db66139a31a9",
			"revisionTime": "2015-12-15T15:34:51Z"
		},
		{
			"checksumSHA1": "xtw+Llokq30p1Gn+Q8JBZ7NtE+I=",
			"path": "github.com/xlab/treeprint",
			"revision": "1d6e342255576c977e946a2384fc487a22d3fceb",
			"revisionTime": "2016-10-29T10:40:18Z"
		},
		{
			"checksumSHA1": "R9ayYqxeUsPcIbs6KXCVwDIdf6M=",
			"path": "github.com/zclconf/go-cty/cty",
			"revision": "8bf222d6d03b7b336d013978f3acbfd877da428f",
			"revisionTime": "2017-10-13T21:58:09Z"
		},
		{
			"checksumSHA1": "IjvfMUZ9S1L1NM0haXwMfKzkyvM=",
			"path": "github.com/zclconf/go-cty/cty/convert",
			"revision": "8bf222d6d03b7b336d013978f3acbfd877da428f",
			"revisionTime": "2017-10-13T21:58:09Z"
		},
		{
			"checksumSHA1": "TU21yqpRZdbEbH8pp4I5YsQa00E=",
			"path": "github.com/zclconf/go-cty/cty/function",
			"revision": "8bf222d6d03b7b336d013978f3acbfd877da428f",
			"revisionTime": "2017-10-13T21:58:09Z"
		},
		{
			"checksumSHA1": "Ke4kpRBTSophcLSCrusR8XxSC0Y=",
			"path": "github.com/zclconf/go-cty/cty/function/stdlib",
			"revision": "8bf222d6d03b7b336d013978f3acbfd877da428f",
			"revisionTime": "2017-10-13T21:58:09Z"
		},
		{
			"checksumSHA1": "tmCzwfNXOEB1sSO7TKVzilb2vjA=",
			"path": "github.com/zclconf/go-cty/cty/gocty",
			"revision": "8bf222d6d03b7b336d013978f3acbfd877da428f",
			"revisionTime": "2017-10-13T21:58:09Z"
		},
		{
			"checksumSHA1": "1ApmO+Q33+Oem/3f6BU6sztJWNc=",
			"path": "github.com/zclconf/go-cty/cty/json",
			"revision": "8bf222d6d03b7b336d013978f3acbfd877da428f",
			"revisionTime": "2017-10-13T21:58:09Z"
		},
		{
			"checksumSHA1": "gH4rRyzIQknMIXAJfpvC04KTsME=",
			"path": "github.com/zclconf/go-cty/cty/set",
			"revision": "8bf222d6d03b7b336d013978f3acbfd877da428f",
			"revisionTime": "2017-10-13T21:58:09Z"
		},
		{
			"checksumSHA1": "vE43s37+4CJ2CDU6TlOUOYE0K9c=",
			"path": "golang.org/x/crypto/bcrypt",
			"revision": "9477e0b78b9ac3d0b03822fd95422e2fe07627cd",
			"revisionTime": "2016-10-31T15:37:30Z"
		},
		{
			"checksumSHA1": "JsJdKXhz87gWenMwBeejTOeNE7k=",
			"path": "golang.org/x/crypto/blowfish",
			"revision": "9477e0b78b9ac3d0b03822fd95422e2fe07627cd",
			"revisionTime": "2016-10-31T15:37:30Z"
		},
		{
			"checksumSHA1": "TT1rac6kpQp2vz24m5yDGUNQ/QQ=",
			"path": "golang.org/x/crypto/cast5",
			"revision": "76c7c60c071b310d16774257b879b9d476db77f3",
			"revisionTime": "2017-08-06T08:36:27Z"
		},
		{
			"checksumSHA1": "C1KKOxFoW7/W/NFNpiXK+boguNo=",
			"path": "golang.org/x/crypto/curve25519",
			"revision": "453249f01cfeb54c3d549ddb75ff152ca243f9d8",
			"revisionTime": "2017-02-08T20:51:15Z"
		},
		{
			"checksumSHA1": "wGb//LjBPNxYHqk+dcLo7BjPXK8=",
			"path": "golang.org/x/crypto/ed25519",
			"revision": "b8a2a83acfe6e6770b75de42d5ff4c67596675c0",
			"revisionTime": "2017-01-13T19:21:00Z"
		},
		{
			"checksumSHA1": "LXFcVx8I587SnWmKycSDEq9yvK8=",
			"path": "golang.org/x/crypto/ed25519/internal/edwards25519",
			"revision": "b8a2a83acfe6e6770b75de42d5ff4c67596675c0",
			"revisionTime": "2017-01-13T19:21:00Z"
		},
		{
			"checksumSHA1": "MCeXr2RNeiG1XG6V+er1OR0qyeo=",
			"path": "golang.org/x/crypto/md4",
			"revision": "42ff06aea7c329876e5a0fe94acc96902accf0ad",
			"revisionTime": "2017-08-03T14:09:35Z"
		},
		{
			"checksumSHA1": "IIhFTrLlmlc6lEFSitqi4aw2lw0=",
			"path": "golang.org/x/crypto/openpgp",
			"revision": "76c7c60c071b310d16774257b879b9d476db77f3",
			"revisionTime": "2017-08-06T08:36:27Z"
		},
		{
			"checksumSHA1": "olOKkhrdkYQHZ0lf1orrFQPQrv4=",
			"path": "golang.org/x/crypto/openpgp/armor",
			"revision": "76c7c60c071b310d16774257b879b9d476db77f3",
			"revisionTime": "2017-08-06T08:36:27Z"
		},
		{
			"checksumSHA1": "eo/KtdjieJQXH7Qy+faXFcF70ME=",
			"path": "golang.org/x/crypto/openpgp/elgamal",
			"revision": "76c7c60c071b310d16774257b879b9d476db77f3",
			"revisionTime": "2017-08-06T08:36:27Z"
		},
		{
			"checksumSHA1": "rlxVSaGgqdAgwblsErxTxIfuGfg=",
			"path": "golang.org/x/crypto/openpgp/errors",
			"revision": "76c7c60c071b310d16774257b879b9d476db77f3",
			"revisionTime": "2017-08-06T08:36:27Z"
		},
		{
			"checksumSHA1": "Pq88+Dgh04UdXWZN6P+bLgYnbRc=",
			"path": "golang.org/x/crypto/openpgp/packet",
			"revision": "76c7c60c071b310d16774257b879b9d476db77f3",
			"revisionTime": "2017-08-06T08:36:27Z"
		},
		{
			"checksumSHA1": "s2qT4UwvzBSkzXuiuMkowif1Olw=",
			"path": "golang.org/x/crypto/openpgp/s2k",
			"revision": "76c7c60c071b310d16774257b879b9d476db77f3",
			"revisionTime": "2017-08-06T08:36:27Z"
		},
		{
			"checksumSHA1": "fsrFs762jlaILyqqQImS1GfvIvw=",
			"path": "golang.org/x/crypto/ssh",
			"revision": "453249f01cfeb54c3d549ddb75ff152ca243f9d8",
			"revisionTime": "2017-02-08T20:51:15Z"
		},
		{
			"checksumSHA1": "Fc9BqQPOXB9NOKWjwlgRwfG+TTI=",
			"path": "golang.org/x/crypto/ssh/agent",
			"revision": "42ff06aea7c329876e5a0fe94acc96902accf0ad",
			"revisionTime": "2017-08-03T14:09:35Z"
		},
		{
			"checksumSHA1": "GtamqiJoL7PGHsN454AoffBFMa8=",
			"path": "golang.org/x/net/context",
			"revision": "4b14673ba32bee7f5ac0f990a48f033919fd418b",
			"revisionTime": "2017-09-15T10:16:46Z"
		},
		{
			"checksumSHA1": "WHc3uByvGaMcnSoI21fhzYgbOgg=",
			"path": "golang.org/x/net/context/ctxhttp",
			"revision": "4b14673ba32bee7f5ac0f990a48f033919fd418b",
			"revisionTime": "2017-09-15T10:16:46Z"
		},
		{
			"checksumSHA1": "vqc3a+oTUGX8PmD0TS+qQ7gmN8I=",
			"path": "golang.org/x/net/html",
			"revision": "f5079bd7f6f74e23c4d65efa0f4ce14cbd6a3c0f",
			"revisionTime": "2017-07-19T21:11:51Z"
		},
		{
			"checksumSHA1": "z79z5msRzgU48FCZxSuxfU8b4rs=",
			"path": "golang.org/x/net/html/atom",
			"revision": "f5079bd7f6f74e23c4d65efa0f4ce14cbd6a3c0f",
			"revisionTime": "2017-07-19T21:11:51Z"
		},
		{
			"checksumSHA1": "SHTyxlWxNjRwA7o3AiBM87PawSA=",
			"path": "golang.org/x/net/http2",
			"revision": "4b14673ba32bee7f5ac0f990a48f033919fd418b",
			"revisionTime": "2017-09-15T10:16:46Z"
		},
		{
			"checksumSHA1": "ezWhc7n/FtqkLDQKeU2JbW+80tE=",
			"path": "golang.org/x/net/http2/hpack",
			"revision": "4b14673ba32bee7f5ac0f990a48f033919fd418b",
			"revisionTime": "2017-09-15T10:16:46Z"
		},
		{
			"checksumSHA1": "H181RWl7GTS90aCWW6v4atV3pAg=",
			"path": "golang.org/x/net/idna",
			"revision": "4b14673ba32bee7f5ac0f990a48f033919fd418b",
			"revisionTime": "2017-09-15T10:16:46Z"
		},
		{
			"checksumSHA1": "UxahDzW2v4mf/+aFxruuupaoIwo=",
			"path": "golang.org/x/net/internal/timeseries",
			"revision": "4b14673ba32bee7f5ac0f990a48f033919fd418b",
			"revisionTime": "2017-09-15T10:16:46Z"
		},
		{
			"checksumSHA1": "3xyuaSNmClqG4YWC7g0isQIbUTc=",
			"path": "golang.org/x/net/lex/httplex",
			"revision": "4b14673ba32bee7f5ac0f990a48f033919fd418b",
			"revisionTime": "2017-09-15T10:16:46Z"
		},
		{
			"checksumSHA1": "u/r66lwYfgg682u5hZG7/E7+VCY=",
			"path": "golang.org/x/net/trace",
			"revision": "4b14673ba32bee7f5ac0f990a48f033919fd418b",
			"revisionTime": "2017-09-15T10:16:46Z"
		},
		{
			"checksumSHA1": "6AmgST478RkzWypvthanPXFDTrw=",
			"path": "golang.org/x/oauth2",
			"revision": "bb50c06baba3d0c76f9d125c0719093e315b5b44",
			"revisionTime": "2017-09-28T00:25:42Z"
		},
		{
			"checksumSHA1": "JTBn9MQUhwHtjwv7rC9Zg4KRN7g=",
			"path": "golang.org/x/oauth2/google",
			"revision": "bb50c06baba3d0c76f9d125c0719093e315b5b44",
			"revisionTime": "2017-09-28T00:25:42Z"
		},
		{
			"checksumSHA1": "4XCNzl3cgGtdd0SrUZHSBdsW+m4=",
			"path": "golang.org/x/oauth2/internal",
			"revision": "bb50c06baba3d0c76f9d125c0719093e315b5b44",
			"revisionTime": "2017-09-28T00:25:42Z"
		},
		{
			"checksumSHA1": "huVltYnXdRFDJLgp/ZP9IALzG7g=",
			"path": "golang.org/x/oauth2/jws",
			"revision": "bb50c06baba3d0c76f9d125c0719093e315b5b44",
			"revisionTime": "2017-09-28T00:25:42Z"
		},
		{
			"checksumSHA1": "/eV4E08BY+f1ZikiR7OOMJAj3m0=",
			"path": "golang.org/x/oauth2/jwt",
			"revision": "bb50c06baba3d0c76f9d125c0719093e315b5b44",
			"revisionTime": "2017-09-28T00:25:42Z"
		},
		{
			"checksumSHA1": "NqlOcIqzDg46JUFFXqZdKUER0B0=",
			"path": "golang.org/x/sys/unix",
			"revision": "d8f5ea21b9295e315e612b4bcf4bedea93454d4d",
			"revisionTime": "2017-08-03T09:04:06Z"
		},
		{
			"checksumSHA1": "tltivJ/uj/lqLk05IqGfCv2F/E8=",
			"path": "golang.org/x/text/secure/bidirule",
			"revision": "6eab0e8f74e86c598ec3b6fad4888e0c11482d48",
			"revisionTime": "2017-09-27T13:34:20Z"
		},
		{
			"checksumSHA1": "ziMb9+ANGRJSSIuxYdRbA+cDRBQ=",
			"path": "golang.org/x/text/transform",
			"revision": "6eab0e8f74e86c598ec3b6fad4888e0c11482d48",
			"revisionTime": "2017-09-27T13:34:20Z"
		},
		{
			"checksumSHA1": "iB6/RoQIzBaZxVi+t7tzbkwZTlo=",
			"path": "golang.org/x/text/unicode/bidi",
			"revision": "6eab0e8f74e86c598ec3b6fad4888e0c11482d48",
			"revisionTime": "2017-09-27T13:34:20Z"
		},
		{
			"checksumSHA1": "km/8bLtOpIP7sua4MnEmiSDYTAE=",
			"path": "golang.org/x/text/unicode/norm",
			"revision": "6eab0e8f74e86c598ec3b6fad4888e0c11482d48",
			"revisionTime": "2017-09-27T13:34:20Z"
		},
		{
			"checksumSHA1": "/y0saWnM+kTnSvZrNlvoNOgj0Uo=",
			"path": "google.golang.org/api/gensupport",
			"revision": "c5d94a018003dc535877ebf36b0ed720c690202a",
			"revisionTime": "2017-10-26T00:03:36Z"
		},
		{
			"checksumSHA1": "BWKmb7kGYbfbvXO6E7tCpTh9zKE=",
			"path": "google.golang.org/api/googleapi",
			"revision": "c5d94a018003dc535877ebf36b0ed720c690202a",
			"revisionTime": "2017-10-26T00:03:36Z"
		},
		{
			"checksumSHA1": "1K0JxrUfDqAB3MyRiU1LKjfHyf4=",
			"path": "google.golang.org/api/googleapi/internal/uritemplates",
			"revision": "c5d94a018003dc535877ebf36b0ed720c690202a",
			"revisionTime": "2017-10-26T00:03:36Z"
		},
		{
			"checksumSHA1": "Mr2fXhMRzlQCgANFm91s536pG7E=",
			"path": "google.golang.org/api/googleapi/transport",
			"revision": "9fdb53e0c633e09f7df19c7745ee0e39ce3f5e6a",
			"revisionTime": "2017-11-06T00:03:11Z"
		},
		{
			"checksumSHA1": "CpjSGeyQJbLLPxVl/CWs5o9p+jU=",
			"path": "google.golang.org/api/internal",
			"revision": "9fdb53e0c633e09f7df19c7745ee0e39ce3f5e6a",
			"revisionTime": "2017-11-06T00:03:11Z"
		},
		{
			"checksumSHA1": "slcGOTGSdukEPPSN81Q5WZGmhog=",
			"path": "google.golang.org/api/iterator",
			"revision": "9fdb53e0c633e09f7df19c7745ee0e39ce3f5e6a",
			"revisionTime": "2017-11-06T00:03:11Z"
		},
		{
			"checksumSHA1": "Z9LQvCPO0WV9PdjgIXlfVOGZRlM=",
			"path": "google.golang.org/api/option",
			"revision": "9fdb53e0c633e09f7df19c7745ee0e39ce3f5e6a",
			"revisionTime": "2017-11-06T00:03:11Z"
		},
		{
			"checksumSHA1": "Zd7ojgrWPn3j7fLx9HB6/Oub8lE=",
			"path": "google.golang.org/api/storage/v1",
			"revision": "c5d94a018003dc535877ebf36b0ed720c690202a",
			"revisionTime": "2017-10-26T00:03:36Z"
		},
		{
			"checksumSHA1": "6uZUOs+hU9PFsKbqrzqS3KF72Fg=",
			"path": "google.golang.org/api/transport/http",
			"revision": "9fdb53e0c633e09f7df19c7745ee0e39ce3f5e6a",
			"revisionTime": "2017-11-06T00:03:11Z"
		},
		{
			"checksumSHA1": "WPEbk80NB3Esdh4Yk0PXr2K7xVU=",
			"path": "google.golang.org/appengine",
			"revision": "a2e0dc829727a4f957a7428b1f322805cfc1f362",
			"revisionTime": "2017-10-11T21:50:12Z"
		},
		{
			"checksumSHA1": "/XD6hF+tqSNrfPrFmukDeHKFVVA=",
			"path": "google.golang.org/appengine/internal",
			"revision": "a2e0dc829727a4f957a7428b1f322805cfc1f362",
			"revisionTime": "2017-10-11T21:50:12Z"
		},
		{
			"checksumSHA1": "x6Thdfyasqd68dWZWqzWWeIfAfI=",
			"path": "google.golang.org/appengine/internal/app_identity",
			"revision": "a2e0dc829727a4f957a7428b1f322805cfc1f362",
			"revisionTime": "2017-10-11T21:50:12Z"
		},
		{
			"checksumSHA1": "TsNO8P0xUlLNyh3Ic/tzSp/fDWM=",
			"path": "google.golang.org/appengine/internal/base",
			"revision": "a2e0dc829727a4f957a7428b1f322805cfc1f362",
			"revisionTime": "2017-10-11T21:50:12Z"
		},
		{
			"checksumSHA1": "5QsV5oLGSfKZqTCVXP6NRz5T4Tw=",
			"path": "google.golang.org/appengine/internal/datastore",
			"revision": "a2e0dc829727a4f957a7428b1f322805cfc1f362",
			"revisionTime": "2017-10-11T21:50:12Z"
		},
		{
			"checksumSHA1": "Gep2T9zmVYV8qZfK2gu3zrmG6QE=",
			"path": "google.golang.org/appengine/internal/log",
			"revision": "a2e0dc829727a4f957a7428b1f322805cfc1f362",
			"revisionTime": "2017-10-11T21:50:12Z"
		},
		{
			"checksumSHA1": "eLZVX1EHLclFtQnjDIszsdyWRHo=",
			"path": "google.golang.org/appengine/internal/modules",
			"revision": "a2e0dc829727a4f957a7428b1f322805cfc1f362",
			"revisionTime": "2017-10-11T21:50:12Z"
		},
		{
			"checksumSHA1": "a1XY7rz3BieOVqVI2Et6rKiwQCk=",
			"path": "google.golang.org/appengine/internal/remote_api",
			"revision": "a2e0dc829727a4f957a7428b1f322805cfc1f362",
			"revisionTime": "2017-10-11T21:50:12Z"
		},
		{
			"checksumSHA1": "B22iMMY2vi1Q9kseWb/ZznpW8lQ=",
			"path": "google.golang.org/genproto/googleapis/api/annotations",
			"revision": "11c7f9e547da6db876260ce49ea7536985904c9b",
			"revisionTime": "2017-11-03T03:06:25Z"
		},
		{
			"checksumSHA1": "m5IWVQJ4fVYc3b+5OrZ7BdNlvkA=",
			"path": "google.golang.org/genproto/googleapis/iam/v1",
			"revision": "11c7f9e547da6db876260ce49ea7536985904c9b",
			"revisionTime": "2017-11-03T03:06:25Z"
		},
		{
			"checksumSHA1": "Tc3BU26zThLzcyqbVtiSEp7EpU8=",
			"path": "google.golang.org/genproto/googleapis/rpc/status",
			"revision": "f676e0f3ac6395ff1a529ae59a6670878a8371a6",
			"revisionTime": "2017-10-02T23:26:14Z"
		},
		{
			"checksumSHA1": "7JepG/D1rIwHGPYpcTUc5RLdNiQ=",
			"path": "google.golang.org/grpc",
			"revision": "b5eab4ccac6df282ff981436a5a87554d7377c75",
			"revisionTime": "2017-10-25T22:59:19Z"
		},
		{
			"checksumSHA1": "HoJvHF9RxOinJPAAbAhfZSNUxBY=",
			"path": "google.golang.org/grpc/balancer",
			"revision": "b5eab4ccac6df282ff981436a5a87554d7377c75",
			"revisionTime": "2017-10-25T22:59:19Z"
		},
		{
			"checksumSHA1": "os98urLvZVriKRbHhIsipJfcT7Q=",
			"path": "google.golang.org/grpc/balancer/roundrobin",
			"revision": "b5eab4ccac6df282ff981436a5a87554d7377c75",
			"revisionTime": "2017-10-25T22:59:19Z"
		},
		{
			"checksumSHA1": "Dkjgw1HasWvqct0IuiZdjbD7O0c=",
			"path": "google.golang.org/grpc/codes",
			"revision": "b5eab4ccac6df282ff981436a5a87554d7377c75",
			"revisionTime": "2017-10-25T22:59:19Z"
		},
		{
			"checksumSHA1": "XH2WYcDNwVO47zYShREJjcYXm0Y=",
			"path": "google.golang.org/grpc/connectivity",
			"revision": "b5eab4ccac6df282ff981436a5a87554d7377c75",
			"revisionTime": "2017-10-25T22:59:19Z"
		},
		{
			"checksumSHA1": "EEpFv96tNVcG9Z42ehroNbG/VKI=",
			"path": "google.golang.org/grpc/credentials",
			"revision": "b5eab4ccac6df282ff981436a5a87554d7377c75",
			"revisionTime": "2017-10-25T22:59:19Z"
		},
		{
			"checksumSHA1": "H7SuPUqbPcdbNqgl+k3ohuwMAwE=",
			"path": "google.golang.org/grpc/grpclb/grpc_lb_v1/messages",
			"revision": "b5eab4ccac6df282ff981436a5a87554d7377c75",
			"revisionTime": "2017-10-25T22:59:19Z"
		},
		{
			"checksumSHA1": "ntHev01vgZgeIh5VFRmbLx/BSTo=",
			"path": "google.golang.org/grpc/grpclog",
			"revision": "b5eab4ccac6df282ff981436a5a87554d7377c75",
			"revisionTime": "2017-10-25T22:59:19Z"
		},
		{
			"checksumSHA1": "/M6Lug7Dj22dZNu4X6bZDVa5mkQ=",
			"path": "google.golang.org/grpc/health",
			"revision": "b5eab4ccac6df282ff981436a5a87554d7377c75",
			"revisionTime": "2017-10-25T22:59:19Z"
		},
		{
			"checksumSHA1": "6vY7tYjV84pnr3sDctzx53Bs8b0=",
			"path": "google.golang.org/grpc/health/grpc_health_v1",
			"revision": "b5eab4ccac6df282ff981436a5a87554d7377c75",
			"revisionTime": "2017-10-25T22:59:19Z"
		},
		{
			"checksumSHA1": "U9vDe05/tQrvFBojOQX8Xk12W9I=",
			"path": "google.golang.org/grpc/internal",
			"revision": "b5eab4ccac6df282ff981436a5a87554d7377c75",
			"revisionTime": "2017-10-25T22:59:19Z"
		},
		{
			"checksumSHA1": "hcuHgKp8W0wIzoCnNfKI8NUss5o=",
			"path": "google.golang.org/grpc/keepalive",
			"revision": "b5eab4ccac6df282ff981436a5a87554d7377c75",
			"revisionTime": "2017-10-25T22:59:19Z"
		},
		{
			"checksumSHA1": "KeUmTZV+2X46C49cKyjp+xM7fvw=",
			"path": "google.golang.org/grpc/metadata",
			"revision": "b5eab4ccac6df282ff981436a5a87554d7377c75",
			"revisionTime": "2017-10-25T22:59:19Z"
		},
		{
			"checksumSHA1": "dgwdT20kXe4ZbXBOFbTwVQt8rmA=",
			"path": "google.golang.org/grpc/naming",
			"revision": "b5eab4ccac6df282ff981436a5a87554d7377c75",
			"revisionTime": "2017-10-25T22:59:19Z"
		},
		{
			"checksumSHA1": "n5EgDdBqFMa2KQFhtl+FF/4gIFo=",
			"path": "google.golang.org/grpc/peer",
			"revision": "b5eab4ccac6df282ff981436a5a87554d7377c75",
			"revisionTime": "2017-10-25T22:59:19Z"
		},
		{
			"checksumSHA1": "H7VyP18nJ9MmoB5r9+I7EKVEeVM=",
			"path": "google.golang.org/grpc/resolver",
			"revision": "b5eab4ccac6df282ff981436a5a87554d7377c75",
			"revisionTime": "2017-10-25T22:59:19Z"
		},
		{
			"checksumSHA1": "WpWF+bDzObsHf+bjoGpb/abeFxo=",
			"path": "google.golang.org/grpc/resolver/dns",
			"revision": "b5eab4ccac6df282ff981436a5a87554d7377c75",
			"revisionTime": "2017-10-25T22:59:19Z"
		},
		{
			"checksumSHA1": "zs9M4xE8Lyg4wvuYvR00XoBxmuw=",
			"path": "google.golang.org/grpc/resolver/passthrough",
			"revision": "b5eab4ccac6df282ff981436a5a87554d7377c75",
			"revisionTime": "2017-10-25T22:59:19Z"
		},
		{
			"checksumSHA1": "G9lgXNi7qClo5sM2s6TbTHLFR3g=",
			"path": "google.golang.org/grpc/stats",
			"revision": "b5eab4ccac6df282ff981436a5a87554d7377c75",
			"revisionTime": "2017-10-25T22:59:19Z"
		},
		{
			"checksumSHA1": "3Dwz4RLstDHMPyDA7BUsYe+JP4w=",
			"path": "google.golang.org/grpc/status",
			"revision": "b5eab4ccac6df282ff981436a5a87554d7377c75",
			"revisionTime": "2017-10-25T22:59:19Z"
		},
		{
			"checksumSHA1": "qvArRhlrww5WvRmbyMF2mUfbJew=",
			"path": "google.golang.org/grpc/tap",
			"revision": "b5eab4ccac6df282ff981436a5a87554d7377c75",
			"revisionTime": "2017-10-25T22:59:19Z"
		},
		{
			"checksumSHA1": "8r/f3JOiyV+A11ljE4oEQtRQXAU=",
			"path": "google.golang.org/grpc/transport",
			"revision": "b5eab4ccac6df282ff981436a5a87554d7377c75",
			"revisionTime": "2017-10-25T22:59:19Z"
		},
		{
			"checksumSHA1": "fALlQNY1fM99NesfLJ50KguWsio=",
			"path": "gopkg.in/yaml.v2",
			"revision": "cd8b52f8269e0feb286dfeef29f8fe4d5b397e0b",
			"revisionTime": "2017-04-07T17:21:22Z"
		},
		{
			"checksumSHA1": "wICWAGQfZcHD2y0dHesz9R2YSiw=",
			"path": "k8s.io/kubernetes/pkg/apimachinery",
			"revision": "b0b7a323cc5a4a2019b2e9520c21c7830b7f708e",
			"revisionTime": "2017-04-03T20:32:25Z",
			"version": "v1.6.1",
			"versionExact": "v1.6.1"
		}
	],
	"rootPath": "github.com/terraform-providers/terraform-provider-aws"
}<|MERGE_RESOLUTION|>--- conflicted
+++ resolved
@@ -821,7 +821,6 @@
 			"versionExact": "v1.12.46"
 		},
 		{
-<<<<<<< HEAD
 			"checksumSHA1": "6T1CMxJtRWzOw3rArSKnzlq4eZg=",
 			"path": "github.com/aws/aws-sdk-go/service/organizations",
 			"revision": "b1a7b51924b90a6ecdbaeb17e96418740ff07a1e",
@@ -830,10 +829,7 @@
 			"versionExact": "v1.10.8"
 		},
 		{
-			"checksumSHA1": "gCTZVPwRzFgt+Ve9KKtp7SAgzx4=",
-=======
 			"checksumSHA1": "Iqkgx2nafQPV7fjw+uP35jtF6t4=",
->>>>>>> 8994a347
 			"path": "github.com/aws/aws-sdk-go/service/rds",
 			"revision": "25ef42b41b82230caae56ab23d872c81fb5c0eae",
 			"revisionTime": "2017-12-12T20:57:05Z",
